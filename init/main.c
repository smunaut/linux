/*
 *  linux/init/main.c
 *
 *  Copyright (C) 1991, 1992  Linus Torvalds
 *
 *  GK 2/5/95  -  Changed to support mounting root fs via NFS
 *  Added initrd & change_root: Werner Almesberger & Hans Lermen, Feb '96
 *  Moan early if gcc is old, avoiding bogus kernels - Paul Gortmaker, May '96
 *  Simplified starting of init:  Michael A. Griffith <grif@acm.org> 
 */

#include <linux/types.h>
#include <linux/module.h>
#include <linux/proc_fs.h>
#include <linux/kernel.h>
#include <linux/syscalls.h>
#include <linux/stackprotector.h>
#include <linux/string.h>
#include <linux/ctype.h>
#include <linux/delay.h>
#include <linux/utsname.h>
#include <linux/ioport.h>
#include <linux/init.h>
#include <linux/smp_lock.h>
#include <linux/initrd.h>
#include <linux/bootmem.h>
#include <linux/tty.h>
#include <linux/gfp.h>
#include <linux/percpu.h>
#include <linux/kmod.h>
#include <linux/vmalloc.h>
#include <linux/kernel_stat.h>
#include <linux/start_kernel.h>
#include <linux/security.h>
#include <linux/smp.h>
#include <linux/workqueue.h>
#include <linux/profile.h>
#include <linux/rcupdate.h>
#include <linux/moduleparam.h>
#include <linux/kallsyms.h>
#include <linux/writeback.h>
#include <linux/cpu.h>
#include <linux/cpuset.h>
#include <linux/cgroup.h>
#include <linux/efi.h>
#include <linux/tick.h>
#include <linux/interrupt.h>
#include <linux/taskstats_kern.h>
#include <linux/delayacct.h>
#include <linux/unistd.h>
#include <linux/rmap.h>
#include <linux/mempolicy.h>
#include <linux/key.h>
#include <linux/buffer_head.h>
#include <linux/page_cgroup.h>
#include <linux/debug_locks.h>
#include <linux/debugobjects.h>
#include <linux/lockdep.h>
#include <linux/kmemleak.h>
#include <linux/pid_namespace.h>
#include <linux/device.h>
#include <linux/kthread.h>
#include <linux/sched.h>
#include <linux/signal.h>
#include <linux/idr.h>
#include <linux/ftrace.h>
#include <linux/async.h>
#include <linux/kmemtrace.h>
#include <trace/boot.h>

#include <asm/io.h>
#include <asm/bugs.h>
#include <asm/setup.h>
#include <asm/sections.h>
#include <asm/cacheflush.h>

#ifdef CONFIG_X86_LOCAL_APIC
#include <asm/smp.h>
#endif

static int kernel_init(void *);

extern void init_IRQ(void);
extern void fork_init(unsigned long);
extern void mca_init(void);
extern void sbus_init(void);
extern void prio_tree_init(void);
extern void radix_tree_init(void);
extern void free_initmem(void);
#ifdef	CONFIG_ACPI
extern void acpi_early_init(void);
#else
static inline void acpi_early_init(void) { }
#endif
#ifndef CONFIG_DEBUG_RODATA
static inline void mark_rodata_ro(void) { }
#endif

#ifdef CONFIG_TC
extern void tc_init(void);
#endif

enum system_states system_state __read_mostly;
EXPORT_SYMBOL(system_state);

/*
 * Boot command-line arguments
 */
#define MAX_INIT_ARGS CONFIG_INIT_ENV_ARG_LIMIT
#define MAX_INIT_ENVS CONFIG_INIT_ENV_ARG_LIMIT

extern void time_init(void);
/* Default late time init is NULL. archs can override this later. */
void (*__initdata late_time_init)(void);
extern void softirq_init(void);

/* Untouched command line saved by arch-specific code. */
char __initdata boot_command_line[COMMAND_LINE_SIZE];
/* Untouched saved command line (eg. for /proc) */
char *saved_command_line;
/* Command line for parameter parsing */
static char *static_command_line;

static char *execute_command;
static char *ramdisk_execute_command;

#ifdef CONFIG_SMP
/* Setup configured maximum number of CPUs to activate */
unsigned int __initdata setup_max_cpus = NR_CPUS;

/*
 * Setup routine for controlling SMP activation
 *
 * Command-line option of "nosmp" or "maxcpus=0" will disable SMP
 * activation entirely (the MPS table probe still happens, though).
 *
 * Command-line option of "maxcpus=<NUM>", where <NUM> is an integer
 * greater than 0, limits the maximum number of CPUs activated in
 * SMP mode to <NUM>.
 */

void __weak arch_disable_smp_support(void) { }

static int __init nosmp(char *str)
{
	setup_max_cpus = 0;
	arch_disable_smp_support();

	return 0;
}

early_param("nosmp", nosmp);

static int __init maxcpus(char *str)
{
	get_option(&str, &setup_max_cpus);
	if (setup_max_cpus == 0)
		arch_disable_smp_support();

	return 0;
}

early_param("maxcpus", maxcpus);
#else
const unsigned int setup_max_cpus = NR_CPUS;
#endif

/*
 * If set, this is an indication to the drivers that reset the underlying
 * device before going ahead with the initialization otherwise driver might
 * rely on the BIOS and skip the reset operation.
 *
 * This is useful if kernel is booting in an unreliable environment.
 * For ex. kdump situaiton where previous kernel has crashed, BIOS has been
 * skipped and devices will be in unknown state.
 */
unsigned int reset_devices;
EXPORT_SYMBOL(reset_devices);

static int __init set_reset_devices(char *str)
{
	reset_devices = 1;
	return 1;
}

__setup("reset_devices", set_reset_devices);

static char * argv_init[MAX_INIT_ARGS+2] = { "init", NULL, };
char * envp_init[MAX_INIT_ENVS+2] = { "HOME=/", "TERM=linux", NULL, };
static const char *panic_later, *panic_param;

extern struct obs_kernel_param __setup_start[], __setup_end[];

static int __init obsolete_checksetup(char *line)
{
	struct obs_kernel_param *p;
	int had_early_param = 0;

	p = __setup_start;
	do {
		int n = strlen(p->str);
		if (!strncmp(line, p->str, n)) {
			if (p->early) {
				/* Already done in parse_early_param?
				 * (Needs exact match on param part).
				 * Keep iterating, as we can have early
				 * params and __setups of same names 8( */
				if (line[n] == '\0' || line[n] == '=')
					had_early_param = 1;
			} else if (!p->setup_func) {
				printk(KERN_WARNING "Parameter %s is obsolete,"
				       " ignored\n", p->str);
				return 1;
			} else if (p->setup_func(line + n))
				return 1;
		}
		p++;
	} while (p < __setup_end);

	return had_early_param;
}

/*
 * This should be approx 2 Bo*oMips to start (note initial shift), and will
 * still work even if initially too large, it will just take slightly longer
 */
unsigned long loops_per_jiffy = (1<<12);

EXPORT_SYMBOL(loops_per_jiffy);

static int __init debug_kernel(char *str)
{
	console_loglevel = 10;
	return 0;
}

static int __init quiet_kernel(char *str)
{
	console_loglevel = 4;
	return 0;
}

early_param("debug", debug_kernel);
early_param("quiet", quiet_kernel);

static int __init loglevel(char *str)
{
	get_option(&str, &console_loglevel);
	return 0;
}

early_param("loglevel", loglevel);

/*
 * Unknown boot options get handed to init, unless they look like
 * failed parameters
 */
static int __init unknown_bootoption(char *param, char *val)
{
	/* Change NUL term back to "=", to make "param" the whole string. */
	if (val) {
		/* param=val or param="val"? */
		if (val == param+strlen(param)+1)
			val[-1] = '=';
		else if (val == param+strlen(param)+2) {
			val[-2] = '=';
			memmove(val-1, val, strlen(val)+1);
			val--;
		} else
			BUG();
	}

	/* Handle obsolete-style parameters */
	if (obsolete_checksetup(param))
		return 0;

	/*
	 * Preemptive maintenance for "why didn't my misspelled command
	 * line work?"
	 */
	if (strchr(param, '.') && (!val || strchr(param, '.') < val)) {
		printk(KERN_ERR "Unknown boot option `%s': ignoring\n", param);
		return 0;
	}

	if (panic_later)
		return 0;

	if (val) {
		/* Environment option */
		unsigned int i;
		for (i = 0; envp_init[i]; i++) {
			if (i == MAX_INIT_ENVS) {
				panic_later = "Too many boot env vars at `%s'";
				panic_param = param;
			}
			if (!strncmp(param, envp_init[i], val - param))
				break;
		}
		envp_init[i] = param;
	} else {
		/* Command line option */
		unsigned int i;
		for (i = 0; argv_init[i]; i++) {
			if (i == MAX_INIT_ARGS) {
				panic_later = "Too many boot init vars at `%s'";
				panic_param = param;
			}
		}
		argv_init[i] = param;
	}
	return 0;
}

#ifdef CONFIG_DEBUG_PAGEALLOC
int __read_mostly debug_pagealloc_enabled = 0;
#endif

static int __init init_setup(char *str)
{
	unsigned int i;

	execute_command = str;
	/*
	 * In case LILO is going to boot us with default command line,
	 * it prepends "auto" before the whole cmdline which makes
	 * the shell think it should execute a script with such name.
	 * So we ignore all arguments entered _before_ init=... [MJ]
	 */
	for (i = 1; i < MAX_INIT_ARGS; i++)
		argv_init[i] = NULL;
	return 1;
}
__setup("init=", init_setup);

static int __init rdinit_setup(char *str)
{
	unsigned int i;

	ramdisk_execute_command = str;
	/* See "auto" comment in init_setup */
	for (i = 1; i < MAX_INIT_ARGS; i++)
		argv_init[i] = NULL;
	return 1;
}
__setup("rdinit=", rdinit_setup);

#ifndef CONFIG_SMP

#ifdef CONFIG_X86_LOCAL_APIC
static void __init smp_init(void)
{
	APIC_init_uniprocessor();
}
#else
#define smp_init()	do { } while (0)
#endif

static inline void setup_per_cpu_areas(void) { }
static inline void setup_nr_cpu_ids(void) { }
static inline void smp_prepare_cpus(unsigned int maxcpus) { }

#else

#if NR_CPUS > BITS_PER_LONG
cpumask_t cpu_mask_all __read_mostly = CPU_MASK_ALL;
EXPORT_SYMBOL(cpu_mask_all);
#endif

/* Setup number of possible processor ids */
int nr_cpu_ids __read_mostly = NR_CPUS;
EXPORT_SYMBOL(nr_cpu_ids);

/* An arch may set nr_cpu_ids earlier if needed, so this would be redundant */
static void __init setup_nr_cpu_ids(void)
{
	nr_cpu_ids = find_last_bit(cpumask_bits(cpu_possible_mask),NR_CPUS) + 1;
}

#ifndef CONFIG_HAVE_SETUP_PER_CPU_AREA
unsigned long __per_cpu_offset[NR_CPUS] __read_mostly;

EXPORT_SYMBOL(__per_cpu_offset);

static void __init setup_per_cpu_areas(void)
{
	unsigned long size, i;
	char *ptr;
	unsigned long nr_possible_cpus = num_possible_cpus();

	/* Copy section for each CPU (we discard the original) */
	size = ALIGN(PERCPU_ENOUGH_ROOM, PAGE_SIZE);
	ptr = alloc_bootmem_pages(size * nr_possible_cpus);

	for_each_possible_cpu(i) {
		__per_cpu_offset[i] = ptr - __per_cpu_start;
		memcpy(ptr, __per_cpu_start, __per_cpu_end - __per_cpu_start);
		ptr += size;
	}
}
#endif /* CONFIG_HAVE_SETUP_PER_CPU_AREA */

/* Called by boot processor to activate the rest. */
static void __init smp_init(void)
{
	unsigned int cpu;

	/*
	 * Set up the current CPU as possible to migrate to.
	 * The other ones will be done by cpu_up/cpu_down()
	 */
	set_cpu_active(smp_processor_id(), true);

	/* FIXME: This should be done in userspace --RR */
	for_each_present_cpu(cpu) {
		if (num_online_cpus() >= setup_max_cpus)
			break;
		if (!cpu_online(cpu))
			cpu_up(cpu);
	}

	/* Any cleanup work */
	printk(KERN_INFO "Brought up %ld CPUs\n", (long)num_online_cpus());
	smp_cpus_done(setup_max_cpus);
}

#endif

/*
 * We need to store the untouched command line for future reference.
 * We also need to store the touched command line since the parameter
 * parsing is performed in place, and we should allow a component to
 * store reference of name/value for future reference.
 */
static void __init setup_command_line(char *command_line)
{
	saved_command_line = alloc_bootmem(strlen (boot_command_line)+1);
	static_command_line = alloc_bootmem(strlen (command_line)+1);
	strcpy (saved_command_line, boot_command_line);
	strcpy (static_command_line, command_line);
}

/*
 * We need to finalize in a non-__init function or else race conditions
 * between the root thread and the init thread may cause start_kernel to
 * be reaped by free_initmem before the root thread has proceeded to
 * cpu_idle.
 *
 * gcc-3.4 accidentally inlines this function, so use noinline.
 */

static noinline void __init_refok rest_init(void)
	__releases(kernel_lock)
{
	int pid;

	kernel_thread(kernel_init, NULL, CLONE_FS | CLONE_SIGHAND);
	numa_default_policy();
	pid = kernel_thread(kthreadd, NULL, CLONE_FS | CLONE_FILES);
	kthreadd_task = find_task_by_pid_ns(pid, &init_pid_ns);
	unlock_kernel();

	/*
	 * The boot idle thread must execute schedule()
	 * at least once to get things moving:
	 */
	init_idle_bootup_task(current);
	rcu_scheduler_starting();
	preempt_enable_no_resched();
	schedule();
	preempt_disable();

	/* Call into cpu_idle with preempt disabled */
	cpu_idle();
}

/* Check for early params. */
static int __init do_early_param(char *param, char *val)
{
	struct obs_kernel_param *p;

	for (p = __setup_start; p < __setup_end; p++) {
		if ((p->early && strcmp(param, p->str) == 0) ||
		    (strcmp(param, "console") == 0 &&
		     strcmp(p->str, "earlycon") == 0)
		) {
			if (p->setup_func(val) != 0)
				printk(KERN_WARNING
				       "Malformed early option '%s'\n", param);
		}
	}
	/* We accept everything at this stage. */
	return 0;
}

void __init parse_early_options(char *cmdline)
{
	parse_args("early options", cmdline, NULL, 0, do_early_param);
}

/* Arch code calls this early on, or if not, just before other parsing. */
void __init parse_early_param(void)
{
	static __initdata int done = 0;
	static __initdata char tmp_cmdline[COMMAND_LINE_SIZE];

	if (done)
		return;

	/* All fall through to do_early_param. */
	strlcpy(tmp_cmdline, boot_command_line, COMMAND_LINE_SIZE);
	parse_early_options(tmp_cmdline);
	done = 1;
}

/*
 *	Activate the first processor.
 */

static void __init boot_cpu_init(void)
{
	int cpu = smp_processor_id();
	/* Mark the boot cpu "present", "online" etc for SMP and UP case */
	set_cpu_online(cpu, true);
	set_cpu_present(cpu, true);
	set_cpu_possible(cpu, true);
}

void __init __weak smp_setup_processor_id(void)
{
}

void __init __weak thread_info_cache_init(void)
{
}

/*
 * Set up kernel memory allocators
 */
static void __init mm_init(void)
{
	mem_init();
	kmem_cache_init();
	vmalloc_init();
}

asmlinkage void __init start_kernel(void)
{
	char * command_line;
	extern struct kernel_param __start___param[], __stop___param[];

	smp_setup_processor_id();

	/*
	 * Need to run as early as possible, to initialize the
	 * lockdep hash:
	 */
	lockdep_init();
	debug_objects_early_init();

	/*
	 * Set up the the initial canary ASAP:
	 */
	boot_init_stack_canary();

	cgroup_init_early();

	local_irq_disable();
	early_boot_irqs_off();
	early_init_irq_lock_class();

/*
 * Interrupts are still disabled. Do necessary setups, then
 * enable them
 */
	lock_kernel();
	tick_init();
	boot_cpu_init();
	page_address_init();
	printk(KERN_NOTICE "%s", linux_banner);
	setup_arch(&command_line);
	mm_init_owner(&init_mm, &init_task);
	setup_command_line(command_line);
	setup_per_cpu_areas();
	setup_nr_cpu_ids();
	smp_prepare_boot_cpu();	/* arch-specific boot-cpu hooks */

	build_all_zonelists();
	page_alloc_init();

	printk(KERN_NOTICE "Kernel command line: %s\n", boot_command_line);
	parse_early_param();
	parse_args("Booting kernel", static_command_line, __start___param,
		   __stop___param - __start___param,
		   &unknown_bootoption);
	/*
	 * These use large bootmem allocations and must precede
	 * kmem_cache_init()
	 */
	pidhash_init();
	vfs_caches_init_early();
	sort_main_extable();
	trap_init();
	mm_init();
	/*
	 * Set up the scheduler prior starting any interrupts (such as the
	 * timer interrupt). Full topology setup happens at smp_init()
	 * time - but meanwhile we still have a functioning scheduler.
	 */
	sched_init();
	/*
	 * Disable preemption - early bootup scheduling is extremely
	 * fragile until we cpu_idle() for the first time.
	 */
	preempt_disable();
	if (!irqs_disabled()) {
		printk(KERN_WARNING "start_kernel(): bug: interrupts were "
				"enabled *very* early, fixing it\n");
		local_irq_disable();
	}
	rcu_init();
	/* init some links before init_ISA_irqs() */
	early_irq_init();
	init_IRQ();
<<<<<<< HEAD
=======
	prio_tree_init();
	pidhash_init();
>>>>>>> 3aa27bbe
	init_timers();
	hrtimers_init();
	softirq_init();
	timekeeping_init();
	time_init();
	sched_clock_init();
	profile_init();
	if (!irqs_disabled())
		printk(KERN_CRIT "start_kernel(): bug: interrupts were "
				 "enabled early\n");
	early_boot_irqs_on();
	local_irq_enable();

	/*
	 * HACK ALERT! This is early. We're enabling the console before
	 * we've done PCI setups etc, and console_init() must be aware of
	 * this. But we do want output early, in case something goes wrong.
	 */
	console_init();
	if (panic_later)
		panic(panic_later, panic_param);

	lockdep_info();

	/*
	 * Need to run this when irqs are enabled, because it wants
	 * to self-test [hard/soft]-irqs on/off lock inversion bugs
	 * too:
	 */
	locking_selftest();

#ifdef CONFIG_BLK_DEV_INITRD
	if (initrd_start && !initrd_below_start_ok &&
	    page_to_pfn(virt_to_page((void *)initrd_start)) < min_low_pfn) {
		printk(KERN_CRIT "initrd overwritten (0x%08lx < 0x%08lx) - "
		    "disabling it.\n",
		    page_to_pfn(virt_to_page((void *)initrd_start)),
		    min_low_pfn);
		initrd_start = 0;
	}
#endif
	cpuset_init_early();
	page_cgroup_init();
	enable_debug_pagealloc();
	cpu_hotplug_init();
	kmemtrace_init();
	kmemleak_init();
	debug_objects_mem_init();
	idr_init_cache();
	setup_per_cpu_pageset();
	numa_policy_init();
	if (late_time_init)
		late_time_init();
	calibrate_delay();
	pidmap_init();
	pgtable_cache_init();
	anon_vma_init();
#ifdef CONFIG_X86
	if (efi_enabled)
		efi_enter_virtual_mode();
#endif
	thread_info_cache_init();
	cred_init();
	fork_init(num_physpages);
	proc_caches_init();
	buffer_init();
	key_init();
	security_init();
	vfs_caches_init(num_physpages);
	radix_tree_init();
	signals_init();
	/* rootfs populating might need page-writeback */
	page_writeback_init();
#ifdef CONFIG_PROC_FS
	proc_root_init();
#endif
	cgroup_init();
	cpuset_init();
	taskstats_init_early();
	delayacct_init();

	check_bugs();

	acpi_early_init(); /* before LAPIC and SMP init */

	ftrace_init();

	/* Do the rest non-__init'ed, we're now alive */
	rest_init();
}

int initcall_debug;
core_param(initcall_debug, initcall_debug, bool, 0644);

int do_one_initcall(initcall_t fn)
{
	int count = preempt_count();
	ktime_t calltime, delta, rettime;
	char msgbuf[64];
	struct boot_trace_call call;
	struct boot_trace_ret ret;

	if (initcall_debug) {
		call.caller = task_pid_nr(current);
		printk("calling  %pF @ %i\n", fn, call.caller);
		calltime = ktime_get();
		trace_boot_call(&call, fn);
		enable_boot_trace();
	}

	ret.result = fn();

	if (initcall_debug) {
		disable_boot_trace();
		rettime = ktime_get();
		delta = ktime_sub(rettime, calltime);
		ret.duration = (unsigned long long) ktime_to_ns(delta) >> 10;
		trace_boot_ret(&ret, fn);
		printk("initcall %pF returned %d after %Ld usecs\n", fn,
			ret.result, ret.duration);
	}

	msgbuf[0] = 0;

	if (ret.result && ret.result != -ENODEV && initcall_debug)
		sprintf(msgbuf, "error code %d ", ret.result);

	if (preempt_count() != count) {
		strlcat(msgbuf, "preemption imbalance ", sizeof(msgbuf));
		preempt_count() = count;
	}
	if (irqs_disabled()) {
		strlcat(msgbuf, "disabled interrupts ", sizeof(msgbuf));
		local_irq_enable();
	}
	if (msgbuf[0]) {
		printk("initcall %pF returned with %s\n", fn, msgbuf);
	}

	return ret.result;
}


extern initcall_t __initcall_start[], __initcall_end[], __early_initcall_end[];

static void __init do_initcalls(void)
{
	initcall_t *call;

	for (call = __early_initcall_end; call < __initcall_end; call++)
		do_one_initcall(*call);

	/* Make sure there is no pending stuff from the initcall sequence */
	flush_scheduled_work();
}

/*
 * Ok, the machine is now initialized. None of the devices
 * have been touched yet, but the CPU subsystem is up and
 * running, and memory and process management works.
 *
 * Now we can finally start doing some real work..
 */
static void __init do_basic_setup(void)
{
	rcu_init_sched(); /* needed by module_init stage. */
	init_workqueues();
	cpuset_init_smp();
	usermodehelper_init();
	driver_init();
	init_irq_proc();
	do_initcalls();
}

static void __init do_pre_smp_initcalls(void)
{
	initcall_t *call;

	for (call = __initcall_start; call < __early_initcall_end; call++)
		do_one_initcall(*call);
}

static void run_init_process(char *init_filename)
{
	argv_init[0] = init_filename;
	kernel_execve(init_filename, argv_init, envp_init);
}

/* This is a non __init function. Force it to be noinline otherwise gcc
 * makes it inline to init() and it becomes part of init.text section
 */
static noinline int init_post(void)
	__releases(kernel_lock)
{
	/* need to finish all async __init code before freeing the memory */
	async_synchronize_full();
	free_initmem();
	unlock_kernel();
	mark_rodata_ro();
	system_state = SYSTEM_RUNNING;
	numa_default_policy();

	if (sys_open((const char __user *) "/dev/console", O_RDWR, 0) < 0)
		printk(KERN_WARNING "Warning: unable to open an initial console.\n");

	(void) sys_dup(0);
	(void) sys_dup(0);

	current->signal->flags |= SIGNAL_UNKILLABLE;

	if (ramdisk_execute_command) {
		run_init_process(ramdisk_execute_command);
		printk(KERN_WARNING "Failed to execute %s\n",
				ramdisk_execute_command);
	}

	/*
	 * We try each of these until one succeeds.
	 *
	 * The Bourne shell can be used instead of init if we are
	 * trying to recover a really broken machine.
	 */
	if (execute_command) {
		run_init_process(execute_command);
		printk(KERN_WARNING "Failed to execute %s.  Attempting "
					"defaults...\n", execute_command);
	}
	run_init_process("/sbin/init");
	run_init_process("/etc/init");
	run_init_process("/bin/init");
	run_init_process("/bin/sh");

	panic("No init found.  Try passing init= option to kernel.");
}

static int __init kernel_init(void * unused)
{
	lock_kernel();
	/*
	 * init can run on any cpu.
	 */
	set_cpus_allowed_ptr(current, cpu_all_mask);
	/*
	 * Tell the world that we're going to be the grim
	 * reaper of innocent orphaned children.
	 *
	 * We don't want people to have to make incorrect
	 * assumptions about where in the task array this
	 * can be found.
	 */
	init_pid_ns.child_reaper = current;

	cad_pid = task_pid(current);

	smp_prepare_cpus(setup_max_cpus);

	do_pre_smp_initcalls();
	start_boot_trace();

	smp_init();
	sched_init_smp();

	do_basic_setup();

	/*
	 * check if there is an early userspace init.  If yes, let it do all
	 * the work
	 */

	if (!ramdisk_execute_command)
		ramdisk_execute_command = "/init";

	if (sys_access((const char __user *) ramdisk_execute_command, 0) != 0) {
		ramdisk_execute_command = NULL;
		prepare_namespace();
	}

	/*
	 * Ok, we have completed the initial bootup, and
	 * we're essentially up and running. Get rid of the
	 * initmem segments and start the user-mode stuff..
	 */

	init_post();
	return 0;
}<|MERGE_RESOLUTION|>--- conflicted
+++ resolved
@@ -622,11 +622,7 @@
 	/* init some links before init_ISA_irqs() */
 	early_irq_init();
 	init_IRQ();
-<<<<<<< HEAD
-=======
 	prio_tree_init();
-	pidhash_init();
->>>>>>> 3aa27bbe
 	init_timers();
 	hrtimers_init();
 	softirq_init();
