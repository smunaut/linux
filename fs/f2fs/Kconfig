--- conflicted
+++ resolved
@@ -117,9 +117,6 @@
 	select LZ4_DECOMPRESS
 	default y
 	help
-<<<<<<< HEAD
-	  Support LZ4 compress algorithm, if unsure, say Y.
-=======
 	  Support LZ4 compress algorithm, if unsure, say Y.
 
 config F2FS_FS_ZSTD
@@ -129,5 +126,4 @@
 	select ZSTD_DECOMPRESS
 	default y
 	help
-	  Support ZSTD compress algorithm, if unsure, say Y.
->>>>>>> 04d5ce62
+	  Support ZSTD compress algorithm, if unsure, say Y.