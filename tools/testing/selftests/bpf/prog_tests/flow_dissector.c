// SPDX-License-Identifier: GPL-2.0
#include <test_progs.h>
#include <network_helpers.h>
#include <error.h>
#include <linux/if.h>
#include <linux/if_tun.h>
#include <sys/uio.h>

#include "bpf_flow.skel.h"

#ifndef IP_MF
#define IP_MF 0x2000
#endif

#define CHECK_FLOW_KEYS(desc, got, expected)				\
	CHECK_ATTR(memcmp(&got, &expected, sizeof(got)) != 0,		\
	      desc,							\
	      "nhoff=%u/%u "						\
	      "thoff=%u/%u "						\
	      "addr_proto=0x%x/0x%x "					\
	      "is_frag=%u/%u "						\
	      "is_first_frag=%u/%u "					\
	      "is_encap=%u/%u "						\
	      "ip_proto=0x%x/0x%x "					\
	      "n_proto=0x%x/0x%x "					\
	      "flow_label=0x%x/0x%x "					\
	      "sport=%u/%u "						\
	      "dport=%u/%u\n",						\
	      got.nhoff, expected.nhoff,				\
	      got.thoff, expected.thoff,				\
	      got.addr_proto, expected.addr_proto,			\
	      got.is_frag, expected.is_frag,				\
	      got.is_first_frag, expected.is_first_frag,		\
	      got.is_encap, expected.is_encap,				\
	      got.ip_proto, expected.ip_proto,				\
	      got.n_proto, expected.n_proto,				\
	      got.flow_label, expected.flow_label,			\
	      got.sport, expected.sport,				\
	      got.dport, expected.dport)

struct ipv4_pkt {
	struct ethhdr eth;
	struct iphdr iph;
	struct tcphdr tcp;
} __packed;

struct ipip_pkt {
	struct ethhdr eth;
	struct iphdr iph;
	struct iphdr iph_inner;
	struct tcphdr tcp;
} __packed;

struct svlan_ipv4_pkt {
	struct ethhdr eth;
	__u16 vlan_tci;
	__u16 vlan_proto;
	struct iphdr iph;
	struct tcphdr tcp;
} __packed;

struct ipv6_pkt {
	struct ethhdr eth;
	struct ipv6hdr iph;
	struct tcphdr tcp;
} __packed;

struct ipv6_frag_pkt {
	struct ethhdr eth;
	struct ipv6hdr iph;
	struct frag_hdr {
		__u8 nexthdr;
		__u8 reserved;
		__be16 frag_off;
		__be32 identification;
	} ipf;
	struct tcphdr tcp;
} __packed;

struct dvlan_ipv6_pkt {
	struct ethhdr eth;
	__u16 vlan_tci;
	__u16 vlan_proto;
	__u16 vlan_tci2;
	__u16 vlan_proto2;
	struct ipv6hdr iph;
	struct tcphdr tcp;
} __packed;

struct test {
	const char *name;
	union {
		struct ipv4_pkt ipv4;
		struct svlan_ipv4_pkt svlan_ipv4;
		struct ipip_pkt ipip;
		struct ipv6_pkt ipv6;
		struct ipv6_frag_pkt ipv6_frag;
		struct dvlan_ipv6_pkt dvlan_ipv6;
	} pkt;
	struct bpf_flow_keys keys;
	__u32 flags;
};

#define VLAN_HLEN	4

static __u32 duration;
struct test tests[] = {
	{
		.name = "ipv4",
		.pkt.ipv4 = {
			.eth.h_proto = __bpf_constant_htons(ETH_P_IP),
			.iph.ihl = 5,
			.iph.protocol = IPPROTO_TCP,
			.iph.tot_len = __bpf_constant_htons(MAGIC_BYTES),
			.tcp.doff = 5,
			.tcp.source = 80,
			.tcp.dest = 8080,
		},
		.keys = {
			.nhoff = ETH_HLEN,
			.thoff = ETH_HLEN + sizeof(struct iphdr),
			.addr_proto = ETH_P_IP,
			.ip_proto = IPPROTO_TCP,
			.n_proto = __bpf_constant_htons(ETH_P_IP),
			.sport = 80,
			.dport = 8080,
		},
	},
	{
		.name = "ipv6",
		.pkt.ipv6 = {
			.eth.h_proto = __bpf_constant_htons(ETH_P_IPV6),
			.iph.nexthdr = IPPROTO_TCP,
			.iph.payload_len = __bpf_constant_htons(MAGIC_BYTES),
			.tcp.doff = 5,
			.tcp.source = 80,
			.tcp.dest = 8080,
		},
		.keys = {
			.nhoff = ETH_HLEN,
			.thoff = ETH_HLEN + sizeof(struct ipv6hdr),
			.addr_proto = ETH_P_IPV6,
			.ip_proto = IPPROTO_TCP,
			.n_proto = __bpf_constant_htons(ETH_P_IPV6),
			.sport = 80,
			.dport = 8080,
		},
	},
	{
		.name = "802.1q-ipv4",
		.pkt.svlan_ipv4 = {
			.eth.h_proto = __bpf_constant_htons(ETH_P_8021Q),
			.vlan_proto = __bpf_constant_htons(ETH_P_IP),
			.iph.ihl = 5,
			.iph.protocol = IPPROTO_TCP,
			.iph.tot_len = __bpf_constant_htons(MAGIC_BYTES),
			.tcp.doff = 5,
			.tcp.source = 80,
			.tcp.dest = 8080,
		},
		.keys = {
			.nhoff = ETH_HLEN + VLAN_HLEN,
			.thoff = ETH_HLEN + VLAN_HLEN + sizeof(struct iphdr),
			.addr_proto = ETH_P_IP,
			.ip_proto = IPPROTO_TCP,
			.n_proto = __bpf_constant_htons(ETH_P_IP),
			.sport = 80,
			.dport = 8080,
		},
	},
	{
		.name = "802.1ad-ipv6",
		.pkt.dvlan_ipv6 = {
			.eth.h_proto = __bpf_constant_htons(ETH_P_8021AD),
			.vlan_proto = __bpf_constant_htons(ETH_P_8021Q),
			.vlan_proto2 = __bpf_constant_htons(ETH_P_IPV6),
			.iph.nexthdr = IPPROTO_TCP,
			.iph.payload_len = __bpf_constant_htons(MAGIC_BYTES),
			.tcp.doff = 5,
			.tcp.source = 80,
			.tcp.dest = 8080,
		},
		.keys = {
			.nhoff = ETH_HLEN + VLAN_HLEN * 2,
			.thoff = ETH_HLEN + VLAN_HLEN * 2 +
				sizeof(struct ipv6hdr),
			.addr_proto = ETH_P_IPV6,
			.ip_proto = IPPROTO_TCP,
			.n_proto = __bpf_constant_htons(ETH_P_IPV6),
			.sport = 80,
			.dport = 8080,
		},
	},
	{
		.name = "ipv4-frag",
		.pkt.ipv4 = {
			.eth.h_proto = __bpf_constant_htons(ETH_P_IP),
			.iph.ihl = 5,
			.iph.protocol = IPPROTO_TCP,
			.iph.tot_len = __bpf_constant_htons(MAGIC_BYTES),
			.iph.frag_off = __bpf_constant_htons(IP_MF),
			.tcp.doff = 5,
			.tcp.source = 80,
			.tcp.dest = 8080,
		},
		.keys = {
			.flags = BPF_FLOW_DISSECTOR_F_PARSE_1ST_FRAG,
			.nhoff = ETH_HLEN,
			.thoff = ETH_HLEN + sizeof(struct iphdr),
			.addr_proto = ETH_P_IP,
			.ip_proto = IPPROTO_TCP,
			.n_proto = __bpf_constant_htons(ETH_P_IP),
			.is_frag = true,
			.is_first_frag = true,
			.sport = 80,
			.dport = 8080,
		},
		.flags = BPF_FLOW_DISSECTOR_F_PARSE_1ST_FRAG,
	},
	{
		.name = "ipv4-no-frag",
		.pkt.ipv4 = {
			.eth.h_proto = __bpf_constant_htons(ETH_P_IP),
			.iph.ihl = 5,
			.iph.protocol = IPPROTO_TCP,
			.iph.tot_len = __bpf_constant_htons(MAGIC_BYTES),
			.iph.frag_off = __bpf_constant_htons(IP_MF),
			.tcp.doff = 5,
			.tcp.source = 80,
			.tcp.dest = 8080,
		},
		.keys = {
			.nhoff = ETH_HLEN,
			.thoff = ETH_HLEN + sizeof(struct iphdr),
			.addr_proto = ETH_P_IP,
			.ip_proto = IPPROTO_TCP,
			.n_proto = __bpf_constant_htons(ETH_P_IP),
			.is_frag = true,
			.is_first_frag = true,
		},
	},
	{
		.name = "ipv6-frag",
		.pkt.ipv6_frag = {
			.eth.h_proto = __bpf_constant_htons(ETH_P_IPV6),
			.iph.nexthdr = IPPROTO_FRAGMENT,
			.iph.payload_len = __bpf_constant_htons(MAGIC_BYTES),
			.ipf.nexthdr = IPPROTO_TCP,
			.tcp.doff = 5,
			.tcp.source = 80,
			.tcp.dest = 8080,
		},
		.keys = {
			.flags = BPF_FLOW_DISSECTOR_F_PARSE_1ST_FRAG,
			.nhoff = ETH_HLEN,
			.thoff = ETH_HLEN + sizeof(struct ipv6hdr) +
				sizeof(struct frag_hdr),
			.addr_proto = ETH_P_IPV6,
			.ip_proto = IPPROTO_TCP,
			.n_proto = __bpf_constant_htons(ETH_P_IPV6),
			.is_frag = true,
			.is_first_frag = true,
			.sport = 80,
			.dport = 8080,
		},
		.flags = BPF_FLOW_DISSECTOR_F_PARSE_1ST_FRAG,
	},
	{
		.name = "ipv6-no-frag",
		.pkt.ipv6_frag = {
			.eth.h_proto = __bpf_constant_htons(ETH_P_IPV6),
			.iph.nexthdr = IPPROTO_FRAGMENT,
			.iph.payload_len = __bpf_constant_htons(MAGIC_BYTES),
			.ipf.nexthdr = IPPROTO_TCP,
			.tcp.doff = 5,
			.tcp.source = 80,
			.tcp.dest = 8080,
		},
		.keys = {
			.nhoff = ETH_HLEN,
			.thoff = ETH_HLEN + sizeof(struct ipv6hdr) +
				sizeof(struct frag_hdr),
			.addr_proto = ETH_P_IPV6,
			.ip_proto = IPPROTO_TCP,
			.n_proto = __bpf_constant_htons(ETH_P_IPV6),
			.is_frag = true,
			.is_first_frag = true,
		},
	},
	{
		.name = "ipv6-flow-label",
		.pkt.ipv6 = {
			.eth.h_proto = __bpf_constant_htons(ETH_P_IPV6),
			.iph.nexthdr = IPPROTO_TCP,
			.iph.payload_len = __bpf_constant_htons(MAGIC_BYTES),
			.iph.flow_lbl = { 0xb, 0xee, 0xef },
			.tcp.doff = 5,
			.tcp.source = 80,
			.tcp.dest = 8080,
		},
		.keys = {
			.nhoff = ETH_HLEN,
			.thoff = ETH_HLEN + sizeof(struct ipv6hdr),
			.addr_proto = ETH_P_IPV6,
			.ip_proto = IPPROTO_TCP,
			.n_proto = __bpf_constant_htons(ETH_P_IPV6),
			.sport = 80,
			.dport = 8080,
			.flow_label = __bpf_constant_htonl(0xbeeef),
		},
	},
	{
		.name = "ipv6-no-flow-label",
		.pkt.ipv6 = {
			.eth.h_proto = __bpf_constant_htons(ETH_P_IPV6),
			.iph.nexthdr = IPPROTO_TCP,
			.iph.payload_len = __bpf_constant_htons(MAGIC_BYTES),
			.iph.flow_lbl = { 0xb, 0xee, 0xef },
			.tcp.doff = 5,
			.tcp.source = 80,
			.tcp.dest = 8080,
		},
		.keys = {
			.flags = BPF_FLOW_DISSECTOR_F_STOP_AT_FLOW_LABEL,
			.nhoff = ETH_HLEN,
			.thoff = ETH_HLEN + sizeof(struct ipv6hdr),
			.addr_proto = ETH_P_IPV6,
			.ip_proto = IPPROTO_TCP,
			.n_proto = __bpf_constant_htons(ETH_P_IPV6),
			.flow_label = __bpf_constant_htonl(0xbeeef),
		},
		.flags = BPF_FLOW_DISSECTOR_F_STOP_AT_FLOW_LABEL,
	},
	{
		.name = "ipip-encap",
		.pkt.ipip = {
			.eth.h_proto = __bpf_constant_htons(ETH_P_IP),
			.iph.ihl = 5,
			.iph.protocol = IPPROTO_IPIP,
			.iph.tot_len = __bpf_constant_htons(MAGIC_BYTES),
			.iph_inner.ihl = 5,
			.iph_inner.protocol = IPPROTO_TCP,
			.iph_inner.tot_len =
				__bpf_constant_htons(MAGIC_BYTES) -
				sizeof(struct iphdr),
			.tcp.doff = 5,
			.tcp.source = 80,
			.tcp.dest = 8080,
		},
		.keys = {
			.nhoff = ETH_HLEN,
			.thoff = ETH_HLEN + sizeof(struct iphdr) +
				sizeof(struct iphdr),
			.addr_proto = ETH_P_IP,
			.ip_proto = IPPROTO_TCP,
			.n_proto = __bpf_constant_htons(ETH_P_IP),
			.is_encap = true,
			.sport = 80,
			.dport = 8080,
		},
	},
	{
		.name = "ipip-no-encap",
		.pkt.ipip = {
			.eth.h_proto = __bpf_constant_htons(ETH_P_IP),
			.iph.ihl = 5,
			.iph.protocol = IPPROTO_IPIP,
			.iph.tot_len = __bpf_constant_htons(MAGIC_BYTES),
			.iph_inner.ihl = 5,
			.iph_inner.protocol = IPPROTO_TCP,
			.iph_inner.tot_len =
				__bpf_constant_htons(MAGIC_BYTES) -
				sizeof(struct iphdr),
			.tcp.doff = 5,
			.tcp.source = 80,
			.tcp.dest = 8080,
		},
		.keys = {
			.flags = BPF_FLOW_DISSECTOR_F_STOP_AT_ENCAP,
			.nhoff = ETH_HLEN,
			.thoff = ETH_HLEN + sizeof(struct iphdr),
			.addr_proto = ETH_P_IP,
			.ip_proto = IPPROTO_IPIP,
			.n_proto = __bpf_constant_htons(ETH_P_IP),
			.is_encap = true,
		},
		.flags = BPF_FLOW_DISSECTOR_F_STOP_AT_ENCAP,
	},
};

static int create_tap(const char *ifname)
{
	struct ifreq ifr = {
		.ifr_flags = IFF_TAP | IFF_NO_PI | IFF_NAPI | IFF_NAPI_FRAGS,
	};
	int fd, ret;

	strncpy(ifr.ifr_name, ifname, sizeof(ifr.ifr_name));

	fd = open("/dev/net/tun", O_RDWR);
	if (fd < 0)
		return -1;

	ret = ioctl(fd, TUNSETIFF, &ifr);
	if (ret)
		return -1;

	return fd;
}

static int tx_tap(int fd, void *pkt, size_t len)
{
	struct iovec iov[] = {
		{
			.iov_len = len,
			.iov_base = pkt,
		},
	};
	return writev(fd, iov, ARRAY_SIZE(iov));
}

static int ifup(const char *ifname)
{
	struct ifreq ifr = {};
	int sk, ret;

	strncpy(ifr.ifr_name, ifname, sizeof(ifr.ifr_name));

	sk = socket(PF_INET, SOCK_DGRAM, 0);
	if (sk < 0)
		return -1;

	ret = ioctl(sk, SIOCGIFFLAGS, &ifr);
	if (ret) {
		close(sk);
		return -1;
	}

	ifr.ifr_flags |= IFF_UP;
	ret = ioctl(sk, SIOCSIFFLAGS, &ifr);
	if (ret) {
		close(sk);
		return -1;
	}

	close(sk);
	return 0;
}

static int init_prog_array(struct bpf_object *obj, struct bpf_map *prog_array)
{
	int i, err, map_fd, prog_fd;
	struct bpf_program *prog;
	char prog_name[32];

	map_fd = bpf_map__fd(prog_array);
	if (map_fd < 0)
		return -1;

	for (i = 0; i < bpf_map__def(prog_array)->max_entries; i++) {
		snprintf(prog_name, sizeof(prog_name), "flow_dissector/%i", i);

		prog = bpf_object__find_program_by_title(obj, prog_name);
		if (!prog)
			return -1;

		prog_fd = bpf_program__fd(prog);
		if (prog_fd < 0)
			return -1;

		err = bpf_map_update_elem(map_fd, &i, &prog_fd, BPF_ANY);
		if (err)
			return -1;
	}
	return 0;
}

static void run_tests_skb_less(int tap_fd, struct bpf_map *keys)
{
	int i, err, keys_fd;

	keys_fd = bpf_map__fd(keys);
	if (CHECK(keys_fd < 0, "bpf_map__fd", "err %d\n", keys_fd))
		return;

	for (i = 0; i < ARRAY_SIZE(tests); i++) {
		/* Keep in sync with 'flags' from eth_get_headlen. */
		__u32 eth_get_headlen_flags =
			BPF_FLOW_DISSECTOR_F_PARSE_1ST_FRAG;
		struct bpf_prog_test_run_attr tattr = {};
		struct bpf_flow_keys flow_keys = {};
		__u32 key = (__u32)(tests[i].keys.sport) << 16 |
			    tests[i].keys.dport;

		/* For skb-less case we can't pass input flags; run
		 * only the tests that have a matching set of flags.
		 */

		if (tests[i].flags != eth_get_headlen_flags)
			continue;

		err = tx_tap(tap_fd, &tests[i].pkt, sizeof(tests[i].pkt));
		CHECK(err < 0, "tx_tap", "err %d errno %d\n", err, errno);

		err = bpf_map_lookup_elem(keys_fd, &key, &flow_keys);
		CHECK_ATTR(err, tests[i].name, "bpf_map_lookup_elem %d\n", err);

		CHECK_ATTR(err, tests[i].name, "skb-less err %d\n", err);
		CHECK_FLOW_KEYS(tests[i].name, flow_keys, tests[i].keys);

		err = bpf_map_delete_elem(keys_fd, &key);
		CHECK_ATTR(err, tests[i].name, "bpf_map_delete_elem %d\n", err);
	}
}

static void test_skb_less_prog_attach(struct bpf_flow *skel, int tap_fd)
{
	int err, prog_fd;

	prog_fd = bpf_program__fd(skel->progs._dissect);
	if (CHECK(prog_fd < 0, "bpf_program__fd", "err %d\n", prog_fd))
		return;

	err = bpf_prog_attach(prog_fd, 0, BPF_FLOW_DISSECTOR, 0);
	if (CHECK(err, "bpf_prog_attach", "err %d errno %d\n", err, errno))
		return;

	run_tests_skb_less(tap_fd, skel->maps.last_dissection);

<<<<<<< HEAD
	err = bpf_prog_detach(prog_fd, BPF_FLOW_DISSECTOR);
	CHECK(err, "bpf_prog_detach", "err %d errno %d\n", err, errno);
=======
	err = bpf_prog_detach2(prog_fd, 0, BPF_FLOW_DISSECTOR);
	CHECK(err, "bpf_prog_detach2", "err %d errno %d\n", err, errno);
>>>>>>> 84569f32
}

static void test_skb_less_link_create(struct bpf_flow *skel, int tap_fd)
{
	struct bpf_link *link;
	int err, net_fd;

	net_fd = open("/proc/self/ns/net", O_RDONLY);
	if (CHECK(net_fd < 0, "open(/proc/self/ns/net)", "err %d\n", errno))
		return;

	link = bpf_program__attach_netns(skel->progs._dissect, net_fd);
	if (CHECK(IS_ERR(link), "attach_netns", "err %ld\n", PTR_ERR(link)))
		goto out_close;

	run_tests_skb_less(tap_fd, skel->maps.last_dissection);

	err = bpf_link__destroy(link);
	CHECK(err, "bpf_link__destroy", "err %d\n", err);
out_close:
	close(net_fd);
}

void test_flow_dissector(void)
{
	int i, err, prog_fd, keys_fd = -1, tap_fd;
	struct bpf_flow *skel;

	skel = bpf_flow__open_and_load();
	if (CHECK(!skel, "skel", "failed to open/load skeleton\n"))
		return;

	prog_fd = bpf_program__fd(skel->progs._dissect);
	if (CHECK(prog_fd < 0, "bpf_program__fd", "err %d\n", prog_fd))
		goto out_destroy_skel;
	keys_fd = bpf_map__fd(skel->maps.last_dissection);
	if (CHECK(keys_fd < 0, "bpf_map__fd", "err %d\n", keys_fd))
		goto out_destroy_skel;
	err = init_prog_array(skel->obj, skel->maps.jmp_table);
	if (CHECK(err, "init_prog_array", "err %d\n", err))
		goto out_destroy_skel;

	for (i = 0; i < ARRAY_SIZE(tests); i++) {
		struct bpf_flow_keys flow_keys;
		struct bpf_prog_test_run_attr tattr = {
			.prog_fd = prog_fd,
			.data_in = &tests[i].pkt,
			.data_size_in = sizeof(tests[i].pkt),
			.data_out = &flow_keys,
		};
		static struct bpf_flow_keys ctx = {};

		if (tests[i].flags) {
			tattr.ctx_in = &ctx;
			tattr.ctx_size_in = sizeof(ctx);
			ctx.flags = tests[i].flags;
		}

		err = bpf_prog_test_run_xattr(&tattr);
		CHECK_ATTR(tattr.data_size_out != sizeof(flow_keys) ||
			   err || tattr.retval != 1,
			   tests[i].name,
			   "err %d errno %d retval %d duration %d size %u/%lu\n",
			   err, errno, tattr.retval, tattr.duration,
			   tattr.data_size_out, sizeof(flow_keys));
		CHECK_FLOW_KEYS(tests[i].name, flow_keys, tests[i].keys);
	}

	/* Do the same tests but for skb-less flow dissector.
	 * We use a known path in the net/tun driver that calls
	 * eth_get_headlen and we manually export bpf_flow_keys
	 * via BPF map in this case.
	 */

	tap_fd = create_tap("tap0");
	CHECK(tap_fd < 0, "create_tap", "tap_fd %d errno %d\n", tap_fd, errno);
	err = ifup("tap0");
	CHECK(err, "ifup", "err %d errno %d\n", err, errno);

	/* Test direct prog attachment */
	test_skb_less_prog_attach(skel, tap_fd);
	/* Test indirect prog attachment via link */
	test_skb_less_link_create(skel, tap_fd);

	close(tap_fd);
out_destroy_skel:
	bpf_flow__destroy(skel);
}<|MERGE_RESOLUTION|>--- conflicted
+++ resolved
@@ -527,13 +527,8 @@
 
 	run_tests_skb_less(tap_fd, skel->maps.last_dissection);
 
-<<<<<<< HEAD
-	err = bpf_prog_detach(prog_fd, BPF_FLOW_DISSECTOR);
-	CHECK(err, "bpf_prog_detach", "err %d errno %d\n", err, errno);
-=======
 	err = bpf_prog_detach2(prog_fd, 0, BPF_FLOW_DISSECTOR);
 	CHECK(err, "bpf_prog_detach2", "err %d errno %d\n", err, errno);
->>>>>>> 84569f32
 }
 
 static void test_skb_less_link_create(struct bpf_flow *skel, int tap_fd)
