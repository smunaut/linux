--- conflicted
+++ resolved
@@ -443,7 +443,6 @@
 
 	  If unsure, say Y. Only embedded should say N here.
 
-<<<<<<< HEAD
 config WANT_DEVICE_TREE
 	bool
 	default n
@@ -518,8 +517,6 @@
 	depends on COMPRESSED_DEVICE_TREE
 	default 0x800
 
-=======
->>>>>>> 4b119e21
 endmenu
 
 config ISA_DMA_API
