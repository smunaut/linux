#
# FPGA framework configuration
#

menuconfig FPGA
	tristate "FPGA Configuration Framework"
	help
	  Say Y here if you want support for configuring FPGAs from the
	  kernel.  The FPGA framework adds a FPGA manager class and FPGA
	  manager drivers.

if FPGA

config FPGA_MGR_SOCFPGA
	tristate "Altera SOCFPGA FPGA Manager"
	depends on ARCH_SOCFPGA || COMPILE_TEST
	help
	  FPGA manager driver support for Altera SOCFPGA.

<<<<<<< HEAD
config FPGA_MGR_DEBUG_FS
	tristate "FPGA debug fs"
	select DEBUG_FS
	help
	  FPGA manager debug provides support for reading fpga configuration
	  information.

config FPGA_MGR_ICE40_SPI
	tristate "Lattice iCE40 SPI"
	depends on OF && SPI
=======
config FPGA_MGR_SOCFPGA_A10
	tristate "Altera SoCFPGA Arria10"
	depends on ARCH_SOCFPGA || COMPILE_TEST
	select REGMAP_MMIO
>>>>>>> 84df9525
	help
	  FPGA manager driver support for Altera Arria10 SoCFPGA.

config ALTERA_PR_IP_CORE
        tristate "Altera Partial Reconfiguration IP Core"
        help
          Core driver support for Altera Partial Reconfiguration IP component

config ALTERA_PR_IP_CORE_PLAT
	tristate "Platform support of Altera Partial Reconfiguration IP Core"
	depends on ALTERA_PR_IP_CORE && OF && HAS_IOMEM
	help
	  Platform driver support for Altera Partial Reconfiguration IP
	  component

config FPGA_MGR_ALTERA_PS_SPI
	tristate "Altera FPGA Passive Serial over SPI"
	depends on SPI
	help
	  FPGA manager driver support for Altera Arria/Cyclone/Stratix
	  using the passive serial interface over SPI.

config FPGA_MGR_ALTERA_CVP
	tristate "Altera Arria-V/Cyclone-V/Stratix-V CvP FPGA Manager"
	depends on PCI
	help
	  FPGA manager driver support for Arria-V, Cyclone-V, Stratix-V
	  and Arria 10 Altera FPGAs using the CvP interface over PCIe.

config FPGA_MGR_ZYNQ_FPGA
	tristate "Xilinx Zynq FPGA"
	depends on ARCH_ZYNQ || COMPILE_TEST
	help
	  FPGA manager driver support for Xilinx Zynq FPGAs.

config FPGA_MGR_XILINX_SPI
	tristate "Xilinx Configuration over Slave Serial (SPI)"
	depends on SPI
	help
	  FPGA manager driver support for Xilinx FPGA configuration
	  over slave serial interface.

config FPGA_MGR_ICE40_SPI
	tristate "Lattice iCE40 SPI"
	depends on OF && SPI
	help
	  FPGA manager driver support for Lattice iCE40 FPGAs over SPI.

config FPGA_MGR_MACHXO2_SPI
	tristate "Lattice MachXO2 SPI"
	depends on SPI
	help
	  FPGA manager driver support for Lattice MachXO2 configuration
	  over slave SPI interface.

config FPGA_MGR_TS73XX
	tristate "Technologic Systems TS-73xx SBC FPGA Manager"
	depends on ARCH_EP93XX && MACH_TS72XX
	help
	  FPGA manager driver support for the Altera Cyclone II FPGA
	  present on the TS-73xx SBC boards.

config FPGA_MGR_ZYNQ_AFI_FPGA
	bool "Xilinx AFI FPGA"
	depends on FPGA_MGR_ZYNQ_FPGA
	help
	  Zynq AFI driver support for writing to the AFI registers
	  for configuring the PS_PL interface. For some of the bitstream
	  or designs to work the PS to PL interfaces need to be configured
	  like the data bus-width etc.

config FPGA_MGR_ZYNQMP_FPGA
	tristate "Xilinx Zynqmp FPGA"
	select XILINX_AFI_FPGA
	depends on ARCH_ZYNQMP || COMPILE_TEST
	help
	  FPGA manager driver support for Xilinx ZynqMp FPGAs.

config XILINX_AFI_FPGA
	bool "Xilinx AFI FPGA"
	depends on FPGA_MGR_ZYNQMP_FPGA || COMPILE_TEST
	help
	  FPGA manager driver support for writing to the AFI registers
	  for configuring the PS_PL interface. For some of the bitstream
	  or designs to work the PS to PL interfaces need to be configured
	  like the datawidth etc.

config FPGA_BRIDGE
	tristate "FPGA Bridge Framework"
	help
	  Say Y here if you want to support bridges connected between host
	  processors and FPGAs or between FPGAs.

config SOCFPGA_FPGA_BRIDGE
	tristate "Altera SoCFPGA FPGA Bridges"
	depends on ARCH_SOCFPGA && FPGA_BRIDGE
	help
	  Say Y to enable drivers for FPGA bridges for Altera SOCFPGA
	  devices.

config ALTERA_FREEZE_BRIDGE
	tristate "Altera FPGA Freeze Bridge"
	depends on ARCH_SOCFPGA && FPGA_BRIDGE
	help
	  Say Y to enable drivers for Altera FPGA Freeze bridges.  A
	  freeze bridge is a bridge that exists in the FPGA fabric to
	  isolate one region of the FPGA from the busses while that
	  region is being reprogrammed.

config XILINX_PR_DECOUPLER
	tristate "Xilinx LogiCORE PR Decoupler"
	depends on FPGA_BRIDGE
	depends on HAS_IOMEM
	help
	  Say Y to enable drivers for Xilinx LogiCORE PR Decoupler.
	  The PR Decoupler exists in the FPGA fabric to isolate one
	  region of the FPGA from the busses while that region is
	  being reprogrammed during partial reconfig.

config FPGA_REGION
	tristate "FPGA Region"
	depends on FPGA_BRIDGE
	help
	  FPGA Region common code.  A FPGA Region controls a FPGA Manager
	  and the FPGA Bridges associated with either a reconfigurable
	  region of an FPGA or a whole FPGA.

config OF_FPGA_REGION
	tristate "FPGA Region Device Tree Overlay Support"
	depends on OF && FPGA_REGION
	help
	  Support for loading FPGA images by applying a Device Tree
	  overlay.

config FPGA_DFL
	tristate "FPGA Device Feature List (DFL) support"
	select FPGA_BRIDGE
	select FPGA_REGION
	help
	  Device Feature List (DFL) defines a feature list structure that
	  creates a linked list of feature headers within the MMIO space
	  to provide an extensible way of adding features for FPGA.
	  Driver can walk through the feature headers to enumerate feature
	  devices (e.g. FPGA Management Engine, Port and Accelerator
	  Function Unit) and their private features for target FPGA devices.

	  Select this option to enable common support for Field-Programmable
	  Gate Array (FPGA) solutions which implement Device Feature List.
	  It provides enumeration APIs and feature device infrastructure.

config FPGA_DFL_FME
	tristate "FPGA DFL FME Driver"
	depends on FPGA_DFL
	help
	  The FPGA Management Engine (FME) is a feature device implemented
	  under Device Feature List (DFL) framework. Select this option to
	  enable the platform device driver for FME which implements all
	  FPGA platform level management features. There shall be one FME
	  per DFL based FPGA device.

config FPGA_DFL_FME_MGR
	tristate "FPGA DFL FME Manager Driver"
	depends on FPGA_DFL_FME && HAS_IOMEM
	help
	  Say Y to enable FPGA Manager driver for FPGA Management Engine.

config FPGA_DFL_FME_BRIDGE
	tristate "FPGA DFL FME Bridge Driver"
	depends on FPGA_DFL_FME && HAS_IOMEM
	help
	  Say Y to enable FPGA Bridge driver for FPGA Management Engine.

config FPGA_DFL_FME_REGION
	tristate "FPGA DFL FME Region Driver"
	depends on FPGA_DFL_FME && HAS_IOMEM
	help
	  Say Y to enable FPGA Region driver for FPGA Management Engine.

config FPGA_DFL_AFU
	tristate "FPGA DFL AFU Driver"
	depends on FPGA_DFL
	help
	  This is the driver for FPGA Accelerated Function Unit (AFU) which
	  implements AFU and Port management features. A User AFU connects
	  to the FPGA infrastructure via a Port. There may be more than one
	  Port/AFU per DFL based FPGA device.

config FPGA_DFL_PCI
	tristate "FPGA DFL PCIe Device Driver"
	depends on PCI && FPGA_DFL
	help
	  Select this option to enable PCIe driver for PCIe-based
	  Field-Programmable Gate Array (FPGA) solutions which implement
	  the Device Feature List (DFL). This driver provides interfaces
	  for userspace applications to configure, enumerate, open and access
	  FPGA accelerators on the FPGA DFL devices, enables system level
	  management functions such as FPGA partial reconfiguration, power
	  management and virtualization with DFL framework and DFL feature
	  device drivers.

	  To compile this as a module, choose M here.

endif # FPGA<|MERGE_RESOLUTION|>--- conflicted
+++ resolved
@@ -17,23 +17,10 @@
 	help
 	  FPGA manager driver support for Altera SOCFPGA.
 
-<<<<<<< HEAD
-config FPGA_MGR_DEBUG_FS
-	tristate "FPGA debug fs"
-	select DEBUG_FS
-	help
-	  FPGA manager debug provides support for reading fpga configuration
-	  information.
-
-config FPGA_MGR_ICE40_SPI
-	tristate "Lattice iCE40 SPI"
-	depends on OF && SPI
-=======
 config FPGA_MGR_SOCFPGA_A10
 	tristate "Altera SoCFPGA Arria10"
 	depends on ARCH_SOCFPGA || COMPILE_TEST
 	select REGMAP_MMIO
->>>>>>> 84df9525
 	help
 	  FPGA manager driver support for Altera Arria10 SoCFPGA.
 
@@ -167,6 +154,13 @@
 	help
 	  Support for loading FPGA images by applying a Device Tree
 	  overlay.
+
+config FPGA_MGR_DEBUG_FS
+	tristate "FPGA debug fs"
+	select DEBUG_FS
+	help
+	  FPGA manager debug provides support for reading fpga configuration
+	  information.
 
 config FPGA_DFL
 	tristate "FPGA Device Feature List (DFL) support"
