--- conflicted
+++ resolved
@@ -107,21 +107,12 @@
 
 	priv = mgr->priv;
 	priv->size = size;
-<<<<<<< HEAD
 
 	if (priv->flags & FPGA_MGR_USERKEY_ENCRYPTED_BITSTREAM)
 		dma_size = size + ENCRYPTED_KEY_LEN;
 	else
 		dma_size = size;
 
-=======
-
-	if (priv->flags & FPGA_MGR_USERKEY_ENCRYPTED_BITSTREAM)
-		dma_size = size + ENCRYPTED_KEY_LEN;
-	else
-		dma_size = size;
-
->>>>>>> a4adc2c2
 	kbuf = dma_alloc_coherent(priv->dev, dma_size, &dma_addr, GFP_KERNEL);
 	if (!kbuf)
 		return -ENOMEM;
@@ -146,11 +137,10 @@
 		eemi_flags |= XILINX_ZYNQMP_PM_FPGA_PARTIAL;
 
 	if (priv->flags & FPGA_MGR_USERKEY_ENCRYPTED_BITSTREAM)
-<<<<<<< HEAD
-		ret = eemi_ops->fpga_load(dma_addr, dma_addr + size,
+		ret = zynqmp_pm_fpga_load(dma_addr, dma_addr + size,
 					  eemi_flags);
 	else
-		ret = eemi_ops->fpga_load(dma_addr, size, eemi_flags);
+		ret = zynqmp_pm_fpga_load(dma_addr, size, eemi_flags);
 
 	dma_free_coherent(priv->dev, dma_size, kbuf, dma_addr);
 
@@ -177,7 +167,6 @@
 static int zynqmp_fpga_ops_write_sg(struct fpga_manager *mgr,
 				    struct sg_table *sgt)
 {
-	const struct zynqmp_eemi_ops *eemi_ops = zynqmp_pm_get_eemi_ops();
 	dma_addr_t dma_addr, key_addr = 0;
 	struct zynqmp_fpga_priv *priv;
 	unsigned long contig_size;
@@ -185,52 +174,8 @@
 	char *kbuf;
 	int ret;
 
-	if (IS_ERR_OR_NULL(eemi_ops) || !eemi_ops->fpga_load)
-		return -ENXIO;
-
 	priv = mgr->priv;
 
-=======
-		ret = zynqmp_pm_fpga_load(dma_addr, dma_addr + size,
-					  eemi_flags);
-	else
-		ret = zynqmp_pm_fpga_load(dma_addr, size, eemi_flags);
-
-	dma_free_coherent(priv->dev, dma_size, kbuf, dma_addr);
-
-	return ret;
-}
-
-static unsigned long zynqmp_fpga_get_contiguous_size(struct sg_table *sgt)
-{
-	dma_addr_t expected = sg_dma_address(sgt->sgl);
-	unsigned long size = 0;
-	struct scatterlist *s;
-	unsigned int i;
-
-	for_each_sg(sgt->sgl, s, sgt->nents, i) {
-		if (sg_dma_address(s) != expected)
-			break;
-		expected = sg_dma_address(s) + sg_dma_len(s);
-		size += sg_dma_len(s);
-	}
-
-	return size;
-}
-
-static int zynqmp_fpga_ops_write_sg(struct fpga_manager *mgr,
-				    struct sg_table *sgt)
-{
-	dma_addr_t dma_addr, key_addr = 0;
-	struct zynqmp_fpga_priv *priv;
-	unsigned long contig_size;
-	u32 eemi_flags = 0;
-	char *kbuf;
-	int ret;
-
-	priv = mgr->priv;
-
->>>>>>> a4adc2c2
 	dma_addr = sg_dma_address(sgt->sgl);
 	contig_size = zynqmp_fpga_get_contiguous_size(sgt);
 
@@ -251,17 +196,10 @@
 		if (!kbuf)
 			return -ENOMEM;
 		memcpy(kbuf, mgr->key, ENCRYPTED_KEY_LEN);
-<<<<<<< HEAD
-		ret = eemi_ops->fpga_load(dma_addr, key_addr, eemi_flags);
-		dma_free_coherent(priv->dev, ENCRYPTED_KEY_LEN, kbuf, key_addr);
-	} else {
-		ret = eemi_ops->fpga_load(dma_addr, contig_size, eemi_flags);
-=======
 		ret = zynqmp_pm_fpga_load(dma_addr, key_addr, eemi_flags);
 		dma_free_coherent(priv->dev, ENCRYPTED_KEY_LEN, kbuf, key_addr);
 	} else {
 		ret = zynqmp_pm_fpga_load(dma_addr, contig_size, eemi_flags);
->>>>>>> a4adc2c2
 	}
 
 	return ret;
@@ -286,31 +224,17 @@
 
 static u64 zynqmp_fpga_ops_status(struct fpga_manager *mgr)
 {
-<<<<<<< HEAD
-	const struct zynqmp_eemi_ops *eemi_ops = zynqmp_pm_get_eemi_ops();
-=======
->>>>>>> a4adc2c2
 	unsigned int *buf, reg_val;
 	dma_addr_t dma_addr = 0;
 	u64 status = 0;
 	int ret;
 
-<<<<<<< HEAD
-	if (IS_ERR_OR_NULL(eemi_ops) || !eemi_ops->fpga_read)
-		return FPGA_MGR_STATUS_FIRMWARE_REQ_ERR;
-
-=======
->>>>>>> a4adc2c2
 	buf = dma_alloc_coherent(mgr->dev.parent, READ_DMA_SIZE,
 				 &dma_addr, GFP_KERNEL);
 	if (!buf)
 		return FPGA_MGR_STATUS_FIRMWARE_REQ_ERR;
 
-<<<<<<< HEAD
-	ret = eemi_ops->fpga_read(IXR_FPGA_CONFIG_STAT_OFFSET, dma_addr,
-=======
 	ret = zynqmp_pm_fpga_read(IXR_FPGA_CONFIG_STAT_OFFSET, dma_addr,
->>>>>>> a4adc2c2
 				  IXR_FPGA_READ_CONFIG_TYPE, &reg_val);
 	if (ret) {
 		status = FPGA_MGR_STATUS_FIRMWARE_REQ_ERR;
@@ -339,10 +263,6 @@
 static int zynqmp_fpga_read_cfgreg(struct fpga_manager *mgr,
 				   struct seq_file *s)
 {
-<<<<<<< HEAD
-	const struct zynqmp_eemi_ops *eemi_ops = zynqmp_pm_get_eemi_ops();
-=======
->>>>>>> a4adc2c2
 	int ret = 0;
 	u32 val;
 	unsigned int *buf;
@@ -357,11 +277,7 @@
 	seq_puts(s, "zynqMP FPGA Configuration register contents are\n");
 
 	while (p->reg) {
-<<<<<<< HEAD
-		ret = eemi_ops->fpga_read(p->offset, dma_addr, readback_type,
-=======
 		ret = zynqmp_pm_fpga_read(p->offset, dma_addr, readback_type,
->>>>>>> a4adc2c2
 					  &val);
 		if (ret)
 			goto free_dmabuf;
@@ -379,10 +295,6 @@
 static int zynqmp_fpga_read_cfgdata(struct fpga_manager *mgr,
 				    struct seq_file *s)
 {
-<<<<<<< HEAD
-	const struct zynqmp_eemi_ops *eemi_ops = zynqmp_pm_get_eemi_ops();
-=======
->>>>>>> a4adc2c2
 	struct zynqmp_fpga_priv *priv;
 	int ret;
 	u32 data_offset;
@@ -399,11 +311,7 @@
 		return -ENOMEM;
 
 	seq_puts(s, "zynqMP FPGA Configuration data contents are\n");
-<<<<<<< HEAD
-	ret = eemi_ops->fpga_read((priv->size + DUMMY_FRAMES_SIZE) / 4,
-=======
 	ret = zynqmp_pm_fpga_read((priv->size + DUMMY_FRAMES_SIZE) / 4,
->>>>>>> a4adc2c2
 				  dma_addr, readback_type, &data_offset);
 	if (ret)
 		goto free_dmabuf;
@@ -418,17 +326,8 @@
 
 static int zynqmp_fpga_ops_read(struct fpga_manager *mgr, struct seq_file *s)
 {
-<<<<<<< HEAD
-	const struct zynqmp_eemi_ops *eemi_ops = zynqmp_pm_get_eemi_ops();
-	int ret;
-
-	if (!eemi_ops || !eemi_ops->fpga_read)
-		return -ENXIO;
-
-=======
-	int ret;
-
->>>>>>> a4adc2c2
+	int ret;
+
 	if (readback_type)
 		ret = zynqmp_fpga_read_cfgdata(mgr, s);
 	else
