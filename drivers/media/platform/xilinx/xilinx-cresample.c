--- conflicted
+++ resolved
@@ -91,12 +91,8 @@
 {
 	switch (which) {
 	case V4L2_SUBDEV_FORMAT_TRY:
-<<<<<<< HEAD
-		return v4l2_subdev_get_try_format(&xcresample->xvip.subdev, cfg, pad);
-=======
 		return v4l2_subdev_get_try_format(&xcresample->xvip.subdev, cfg,
 						  pad);
->>>>>>> 5c4698ac
 	case V4L2_SUBDEV_FORMAT_ACTIVE:
 		return &xcresample->formats[pad];
 	default:
@@ -123,13 +119,8 @@
 	struct xcresample_device *xcresample = to_cresample(subdev);
 	struct v4l2_mbus_framefmt *format;
 
-<<<<<<< HEAD
-	__format = __xcresample_get_pad_format(xcresample, cfg, fmt->pad,
-					       fmt->which);
-=======
 	format = __xcresample_get_pad_format(xcresample, cfg, fmt->pad,
 					     fmt->which);
->>>>>>> 5c4698ac
 
 	if (fmt->pad == XVIP_PAD_SOURCE) {
 		fmt->format = *format;
@@ -141,13 +132,8 @@
 	fmt->format = *format;
 
 	/* Propagate the format to the source pad. */
-<<<<<<< HEAD
-	__format = __xcresample_get_pad_format(xcresample, cfg, XVIP_PAD_SOURCE,
-					       fmt->which);
-=======
 	format = __xcresample_get_pad_format(xcresample, cfg, XVIP_PAD_SOURCE,
 					     fmt->which);
->>>>>>> 5c4698ac
 
 	xvip_set_format_size(format, fmt);
 
@@ -165,19 +151,11 @@
 	struct v4l2_mbus_framefmt *format;
 
 	/* Initialize with default formats */
-<<<<<<< HEAD
-	__format = v4l2_subdev_get_try_format(subdev, fh->pad, XVIP_PAD_SINK);
-	*__format = xcresample->default_formats[XVIP_PAD_SINK];
-
-	__format = v4l2_subdev_get_try_format(subdev, fh->pad, XVIP_PAD_SOURCE);
-	*__format = xcresample->default_formats[XVIP_PAD_SOURCE];
-=======
 	format = v4l2_subdev_get_try_format(subdev, fh->pad, XVIP_PAD_SINK);
 	*format = xcresample->default_formats[XVIP_PAD_SINK];
 
 	format = v4l2_subdev_get_try_format(subdev, fh->pad, XVIP_PAD_SOURCE);
 	*format = xcresample->default_formats[XVIP_PAD_SOURCE];
->>>>>>> 5c4698ac
 
 	return 0;
 }
