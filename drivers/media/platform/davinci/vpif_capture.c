--- conflicted
+++ resolved
@@ -1165,8 +1165,6 @@
 	struct v4l2_input input;
 	int ret;
 
-<<<<<<< HEAD
-=======
 	if (config->chan_config[ch->channel_id].inputs == NULL)
 		return -ENODATA;
 
@@ -1175,7 +1173,6 @@
 	if (input.capabilities != V4L2_IN_CAP_DV_TIMINGS)
 		return -ENODATA;
 
->>>>>>> 19583ca5
 	timings->pad = 0;
 
 	ret = v4l2_subdev_call(ch->sd, pad, enum_dv_timings, timings);
