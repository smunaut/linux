/*
 * V4L2 OF binding parsing library
 *
 * Copyright (C) 2012 - 2013 Samsung Electronics Co., Ltd.
 * Author: Sylwester Nawrocki <s.nawrocki@samsung.com>
 *
 * Copyright (C) 2012 Renesas Electronics Corp.
 * Author: Guennadi Liakhovetski <g.liakhovetski@gmx.de>
 *
 * This program is free software; you can redistribute it and/or modify
 * it under the terms of version 2 of the GNU General Public License as
 * published by the Free Software Foundation.
 */
#include <linux/kernel.h>
#include <linux/module.h>
#include <linux/of.h>
#include <linux/string.h>
#include <linux/types.h>

#include <media/v4l2-of.h>

static int v4l2_of_parse_csi_bus(const struct device_node *node,
				 struct v4l2_of_endpoint *endpoint)
{
	struct v4l2_of_bus_mipi_csi2 *bus = &endpoint->bus.mipi_csi2;
	struct property *prop;
	bool have_clk_lane = false;
	unsigned int flags = 0;
	u32 v;

	prop = of_find_property(node, "data-lanes", NULL);
	if (prop) {
		const __be32 *lane = NULL;
		unsigned int i;

		for (i = 0; i < ARRAY_SIZE(bus->data_lanes); i++) {
			lane = of_prop_next_u32(prop, lane, &v);
			if (!lane)
				break;
			bus->data_lanes[i] = v;
		}
		bus->num_data_lanes = i;
	}

	prop = of_find_property(node, "lane-polarities", NULL);
	if (prop) {
		const __be32 *polarity = NULL;
		unsigned int i;

		for (i = 0; i < ARRAY_SIZE(bus->lane_polarities); i++) {
			polarity = of_prop_next_u32(prop, polarity, &v);
			if (!polarity)
				break;
			bus->lane_polarities[i] = v;
		}

		if (i < 1 + bus->num_data_lanes /* clock + data */) {
			pr_warn("%s: too few lane-polarities entries (need %u, got %u)\n",
				node->full_name, 1 + bus->num_data_lanes, i);
			return -EINVAL;
		}
	}

	if (!of_property_read_u32(node, "clock-lanes", &v)) {
		bus->clock_lane = v;
		have_clk_lane = true;
	}

	if (of_get_property(node, "clock-noncontinuous", &v))
		flags |= V4L2_MBUS_CSI2_NONCONTINUOUS_CLOCK;
	else if (have_clk_lane || bus->num_data_lanes > 0)
		flags |= V4L2_MBUS_CSI2_CONTINUOUS_CLOCK;

	bus->flags = flags;
	endpoint->bus_type = V4L2_MBUS_CSI2;

	return 0;
}

static void v4l2_of_parse_parallel_bus(const struct device_node *node,
				       struct v4l2_of_endpoint *endpoint)
{
	struct v4l2_of_bus_parallel *bus = &endpoint->bus.parallel;
	unsigned int flags = 0;
	u32 v;

	if (!of_property_read_u32(node, "hsync-active", &v))
		flags |= v ? V4L2_MBUS_HSYNC_ACTIVE_HIGH :
			V4L2_MBUS_HSYNC_ACTIVE_LOW;

	if (!of_property_read_u32(node, "vsync-active", &v))
		flags |= v ? V4L2_MBUS_VSYNC_ACTIVE_HIGH :
			V4L2_MBUS_VSYNC_ACTIVE_LOW;

	if (!of_property_read_u32(node, "pclk-sample", &v))
		flags |= v ? V4L2_MBUS_PCLK_SAMPLE_RISING :
			V4L2_MBUS_PCLK_SAMPLE_FALLING;

	if (!of_property_read_u32(node, "field-even-active", &v))
		flags |= v ? V4L2_MBUS_FIELD_EVEN_HIGH :
			V4L2_MBUS_FIELD_EVEN_LOW;
	if (flags)
		endpoint->bus_type = V4L2_MBUS_PARALLEL;
	else
		endpoint->bus_type = V4L2_MBUS_BT656;

	if (!of_property_read_u32(node, "data-active", &v))
		flags |= v ? V4L2_MBUS_DATA_ACTIVE_HIGH :
			V4L2_MBUS_DATA_ACTIVE_LOW;

	if (of_get_property(node, "slave-mode", &v))
		flags |= V4L2_MBUS_SLAVE;
	else
		flags |= V4L2_MBUS_MASTER;

	if (!of_property_read_u32(node, "bus-width", &v))
		bus->bus_width = v;

	if (!of_property_read_u32(node, "data-shift", &v))
		bus->data_shift = v;

	if (!of_property_read_u32(node, "sync-on-green-active", &v))
		flags |= v ? V4L2_MBUS_VIDEO_SOG_ACTIVE_HIGH :
			V4L2_MBUS_VIDEO_SOG_ACTIVE_LOW;

	bus->flags = flags;

}

/**
 * v4l2_of_parse_endpoint() - parse all endpoint node properties
 * @node: pointer to endpoint device_node
 * @endpoint: pointer to the V4L2 OF endpoint data structure
 *
 * All properties are optional. If none are found, we don't set any flags.
 * This means the port has a static configuration and no properties have
 * to be specified explicitly.
 * If any properties that identify the bus as parallel are found and
 * slave-mode isn't set, we set V4L2_MBUS_MASTER. Similarly, if we recognise
 * the bus as serial CSI-2 and clock-noncontinuous isn't set, we set the
 * V4L2_MBUS_CSI2_CONTINUOUS_CLOCK flag.
 * The caller should hold a reference to @node.
 *
 * Return: 0.
 */
int v4l2_of_parse_endpoint(const struct device_node *node,
			   struct v4l2_of_endpoint *endpoint)
{
<<<<<<< HEAD
	struct device_node *port_node = of_get_parent(node);

	memset(endpoint, 0, offsetof(struct v4l2_of_endpoint, head));

	endpoint->local_node = node;
	/*
	 * It doesn't matter whether the two calls below succeed.
	 * If they don't then the default value 0 is used.
	 */
	of_property_read_u32(port_node, "reg", &endpoint->port);
	of_property_read_u32(node, "reg", &endpoint->id);
=======
	int rval;

	of_graph_parse_endpoint(node, &endpoint->base);
	endpoint->bus_type = 0;
	memset(&endpoint->bus, 0, sizeof(endpoint->bus));
>>>>>>> b953c0d2

	rval = v4l2_of_parse_csi_bus(node, endpoint);
	if (rval)
		return rval;
	/*
	 * Parse the parallel video bus properties only if none
	 * of the MIPI CSI-2 specific properties were found.
	 */
	if (endpoint->bus.mipi_csi2.flags == 0)
		v4l2_of_parse_parallel_bus(node, endpoint);

	of_node_put(port_node);

	return 0;
}
EXPORT_SYMBOL(v4l2_of_parse_endpoint);

/**
 * v4l2_of_parse_link() - parse a link between two endpoints
 * @node: pointer to the endpoint at the local end of the link
 * @link: pointer to the V4L2 OF link data structure
 *
 * Fill the link structure with the local and remote nodes and port numbers.
 * The local_node and remote_node fields are set to point to the local and
 * remote port parent nodes respectively (the port parent node being the parent
 * node of the port node if that node isn't a 'ports' node, or the grand-parent
 * node of the port node otherwise).
 *
 * A reference is taken to both the local and remote nodes, the caller must use
 * v4l2_of_put_link() to drop the references when done with the link.
 *
 * Return: 0 on success, or -ENOLINK if the remote endpoint can't be found.
 */
int v4l2_of_parse_link(const struct device_node *node,
		       struct v4l2_of_link *link)
{
	struct device_node *np;

	memset(link, 0, sizeof(*link));

	np = of_get_parent(node);
	of_property_read_u32(np, "reg", &link->local_port);
	np = of_get_next_parent(np);
	if (of_node_cmp(np->name, "ports") == 0)
		np = of_get_next_parent(np);
	link->local_node = np;

	np = of_parse_phandle(node, "remote-endpoint", 0);
	if (!np) {
		of_node_put(link->local_node);
		return -ENOLINK;
	}

	np = of_get_parent(np);
	of_property_read_u32(np, "reg", &link->remote_port);
	np = of_get_next_parent(np);
	if (of_node_cmp(np->name, "ports") == 0)
		np = of_get_next_parent(np);
	link->remote_node = np;

	return 0;
}
<<<<<<< HEAD
EXPORT_SYMBOL(v4l2_of_parse_link);

/**
 * v4l2_of_put_link() - drop references to nodes in a link
 * @link: pointer to the V4L2 OF link data structure
 *
 * Drop references to the local and remote nodes in the link. This function must
 * be called on every link parsed with v4l2_of_parse_link().
 */
void v4l2_of_put_link(struct v4l2_of_link *link)
{
	of_node_put(link->local_node);
	of_node_put(link->remote_node);
}
EXPORT_SYMBOL(v4l2_of_put_link);

/**
 * v4l2_of_get_next_endpoint() - get next endpoint node
 * @parent: pointer to the parent device node
 * @prev: previous endpoint node, or NULL to get first
 *
 * Return: An 'endpoint' node pointer with refcount incremented. Refcount
 * of the passed @prev node is not decremented, the caller have to use
 * of_node_put() on it when done.
 */
struct device_node *v4l2_of_get_next_endpoint(const struct device_node *parent,
					struct device_node *prev)
{
	struct device_node *endpoint;
	struct device_node *port;

	if (!parent)
		return NULL;

	/*
	 * Start by locating the port node. If no previous endpoint is specified
	 * search for the first port node, otherwise get the previous endpoint
	 * parent port node.
	 */
	if (!prev) {
		struct device_node *node;

		node = of_get_child_by_name(parent, "ports");
		if (node)
			parent = node;

		port = of_get_child_by_name(parent, "port");
		of_node_put(node);

		if (!port) {
			pr_err("%s(): no port node found in %s\n",
			       __func__, parent->full_name);
			return NULL;
		}
	} else {
		port = of_get_parent(prev);
		if (!port) {
			/* Hm, has someone given us the root node ?... */
			return NULL;
		}

		/*
		 * Avoid dropping prev node refcount to 0 when getting the next
		 * child below.
		 */
		of_node_get(prev);
	}

	while (1) {
		/*
		 * Now that we have a port node, get the next endpoint by
		 * getting the next child. If the previous endpoint is NULL this
		 * will return the first child.
		 */
		endpoint = of_get_next_child(port, prev);
		if (endpoint) {
			of_node_put(port);
			return endpoint;
		}

		/* No more endpoints under this port, try the next one. */
		prev = NULL;

		do {
			port = of_get_next_child(parent, port);
			if (!port)
				return NULL;
		} while (of_node_cmp(port->name, "port"));
	}
}
EXPORT_SYMBOL(v4l2_of_get_next_endpoint);

/**
 * v4l2_of_get_remote_port_parent() - get remote port's parent node
 * @node: pointer to a local endpoint device_node
 *
 * Return: Remote device node associated with remote endpoint node linked
 *	   to @node. Use of_node_put() on it when done.
 */
struct device_node *v4l2_of_get_remote_port_parent(
			       const struct device_node *node)
{
	struct device_node *np;
	unsigned int depth;

	/* Get remote endpoint node. */
	np = of_parse_phandle(node, "remote-endpoint", 0);

	/* Walk 3 levels up only if there is 'ports' node. */
	for (depth = 3; depth && np; depth--) {
		np = of_get_next_parent(np);
		if (depth == 2 && of_node_cmp(np->name, "ports"))
			break;
	}
	return np;
}
EXPORT_SYMBOL(v4l2_of_get_remote_port_parent);

/**
 * v4l2_of_get_remote_port() - get remote port node
 * @node: pointer to a local endpoint device_node
 *
 * Return: Remote port node associated with remote endpoint node linked
 *	   to @node. Use of_node_put() on it when done.
 */
struct device_node *v4l2_of_get_remote_port(const struct device_node *node)
{
	struct device_node *np;

	/* Get remote endpoint node. */
	np = of_parse_phandle(node, "remote-endpoint", 0);
	if (!np)
		return NULL;
	return of_get_next_parent(np);
}
EXPORT_SYMBOL(v4l2_of_get_remote_port);
=======
EXPORT_SYMBOL(v4l2_of_parse_endpoint);

/**
 * v4l2_of_parse_link() - parse a link between two endpoints
 * @node: pointer to the endpoint at the local end of the link
 * @link: pointer to the V4L2 OF link data structure
 *
 * Fill the link structure with the local and remote nodes and port numbers.
 * The local_node and remote_node fields are set to point to the local and
 * remote port's parent nodes respectively (the port parent node being the
 * parent node of the port node if that node isn't a 'ports' node, or the
 * grand-parent node of the port node otherwise).
 *
 * A reference is taken to both the local and remote nodes, the caller must use
 * v4l2_of_put_link() to drop the references when done with the link.
 *
 * Return: 0 on success, or -ENOLINK if the remote endpoint can't be found.
 */
int v4l2_of_parse_link(const struct device_node *node,
		       struct v4l2_of_link *link)
{
	struct device_node *np;

	memset(link, 0, sizeof(*link));

	np = of_get_parent(node);
	of_property_read_u32(np, "reg", &link->local_port);
	np = of_get_next_parent(np);
	if (of_node_cmp(np->name, "ports") == 0)
		np = of_get_next_parent(np);
	link->local_node = np;

	np = of_parse_phandle(node, "remote-endpoint", 0);
	if (!np) {
		of_node_put(link->local_node);
		return -ENOLINK;
	}

	np = of_get_parent(np);
	of_property_read_u32(np, "reg", &link->remote_port);
	np = of_get_next_parent(np);
	if (of_node_cmp(np->name, "ports") == 0)
		np = of_get_next_parent(np);
	link->remote_node = np;

	return 0;
}
EXPORT_SYMBOL(v4l2_of_parse_link);

/**
 * v4l2_of_put_link() - drop references to nodes in a link
 * @link: pointer to the V4L2 OF link data structure
 *
 * Drop references to the local and remote nodes in the link. This function must
 * be called on every link parsed with v4l2_of_parse_link().
 */
void v4l2_of_put_link(struct v4l2_of_link *link)
{
	of_node_put(link->local_node);
	of_node_put(link->remote_node);
}
EXPORT_SYMBOL(v4l2_of_put_link);
>>>>>>> b953c0d2
<|MERGE_RESOLUTION|>--- conflicted
+++ resolved
@@ -146,25 +146,11 @@
 int v4l2_of_parse_endpoint(const struct device_node *node,
 			   struct v4l2_of_endpoint *endpoint)
 {
-<<<<<<< HEAD
-	struct device_node *port_node = of_get_parent(node);
-
-	memset(endpoint, 0, offsetof(struct v4l2_of_endpoint, head));
-
-	endpoint->local_node = node;
-	/*
-	 * It doesn't matter whether the two calls below succeed.
-	 * If they don't then the default value 0 is used.
-	 */
-	of_property_read_u32(port_node, "reg", &endpoint->port);
-	of_property_read_u32(node, "reg", &endpoint->id);
-=======
 	int rval;
 
 	of_graph_parse_endpoint(node, &endpoint->base);
 	endpoint->bus_type = 0;
 	memset(&endpoint->bus, 0, sizeof(endpoint->bus));
->>>>>>> b953c0d2
 
 	rval = v4l2_of_parse_csi_bus(node, endpoint);
 	if (rval)
@@ -176,8 +162,6 @@
 	if (endpoint->bus.mipi_csi2.flags == 0)
 		v4l2_of_parse_parallel_bus(node, endpoint);
 
-	of_node_put(port_node);
-
 	return 0;
 }
 EXPORT_SYMBOL(v4l2_of_parse_endpoint);
@@ -189,9 +173,9 @@
  *
  * Fill the link structure with the local and remote nodes and port numbers.
  * The local_node and remote_node fields are set to point to the local and
- * remote port parent nodes respectively (the port parent node being the parent
- * node of the port node if that node isn't a 'ports' node, or the grand-parent
- * node of the port node otherwise).
+ * remote port's parent nodes respectively (the port parent node being the
+ * parent node of the port node if that node isn't a 'ports' node, or the
+ * grand-parent node of the port node otherwise).
  *
  * A reference is taken to both the local and remote nodes, the caller must use
  * v4l2_of_put_link() to drop the references when done with the link.
@@ -227,7 +211,6 @@
 
 	return 0;
 }
-<<<<<<< HEAD
 EXPORT_SYMBOL(v4l2_of_parse_link);
 
 /**
@@ -242,189 +225,4 @@
 	of_node_put(link->local_node);
 	of_node_put(link->remote_node);
 }
-EXPORT_SYMBOL(v4l2_of_put_link);
-
-/**
- * v4l2_of_get_next_endpoint() - get next endpoint node
- * @parent: pointer to the parent device node
- * @prev: previous endpoint node, or NULL to get first
- *
- * Return: An 'endpoint' node pointer with refcount incremented. Refcount
- * of the passed @prev node is not decremented, the caller have to use
- * of_node_put() on it when done.
- */
-struct device_node *v4l2_of_get_next_endpoint(const struct device_node *parent,
-					struct device_node *prev)
-{
-	struct device_node *endpoint;
-	struct device_node *port;
-
-	if (!parent)
-		return NULL;
-
-	/*
-	 * Start by locating the port node. If no previous endpoint is specified
-	 * search for the first port node, otherwise get the previous endpoint
-	 * parent port node.
-	 */
-	if (!prev) {
-		struct device_node *node;
-
-		node = of_get_child_by_name(parent, "ports");
-		if (node)
-			parent = node;
-
-		port = of_get_child_by_name(parent, "port");
-		of_node_put(node);
-
-		if (!port) {
-			pr_err("%s(): no port node found in %s\n",
-			       __func__, parent->full_name);
-			return NULL;
-		}
-	} else {
-		port = of_get_parent(prev);
-		if (!port) {
-			/* Hm, has someone given us the root node ?... */
-			return NULL;
-		}
-
-		/*
-		 * Avoid dropping prev node refcount to 0 when getting the next
-		 * child below.
-		 */
-		of_node_get(prev);
-	}
-
-	while (1) {
-		/*
-		 * Now that we have a port node, get the next endpoint by
-		 * getting the next child. If the previous endpoint is NULL this
-		 * will return the first child.
-		 */
-		endpoint = of_get_next_child(port, prev);
-		if (endpoint) {
-			of_node_put(port);
-			return endpoint;
-		}
-
-		/* No more endpoints under this port, try the next one. */
-		prev = NULL;
-
-		do {
-			port = of_get_next_child(parent, port);
-			if (!port)
-				return NULL;
-		} while (of_node_cmp(port->name, "port"));
-	}
-}
-EXPORT_SYMBOL(v4l2_of_get_next_endpoint);
-
-/**
- * v4l2_of_get_remote_port_parent() - get remote port's parent node
- * @node: pointer to a local endpoint device_node
- *
- * Return: Remote device node associated with remote endpoint node linked
- *	   to @node. Use of_node_put() on it when done.
- */
-struct device_node *v4l2_of_get_remote_port_parent(
-			       const struct device_node *node)
-{
-	struct device_node *np;
-	unsigned int depth;
-
-	/* Get remote endpoint node. */
-	np = of_parse_phandle(node, "remote-endpoint", 0);
-
-	/* Walk 3 levels up only if there is 'ports' node. */
-	for (depth = 3; depth && np; depth--) {
-		np = of_get_next_parent(np);
-		if (depth == 2 && of_node_cmp(np->name, "ports"))
-			break;
-	}
-	return np;
-}
-EXPORT_SYMBOL(v4l2_of_get_remote_port_parent);
-
-/**
- * v4l2_of_get_remote_port() - get remote port node
- * @node: pointer to a local endpoint device_node
- *
- * Return: Remote port node associated with remote endpoint node linked
- *	   to @node. Use of_node_put() on it when done.
- */
-struct device_node *v4l2_of_get_remote_port(const struct device_node *node)
-{
-	struct device_node *np;
-
-	/* Get remote endpoint node. */
-	np = of_parse_phandle(node, "remote-endpoint", 0);
-	if (!np)
-		return NULL;
-	return of_get_next_parent(np);
-}
-EXPORT_SYMBOL(v4l2_of_get_remote_port);
-=======
-EXPORT_SYMBOL(v4l2_of_parse_endpoint);
-
-/**
- * v4l2_of_parse_link() - parse a link between two endpoints
- * @node: pointer to the endpoint at the local end of the link
- * @link: pointer to the V4L2 OF link data structure
- *
- * Fill the link structure with the local and remote nodes and port numbers.
- * The local_node and remote_node fields are set to point to the local and
- * remote port's parent nodes respectively (the port parent node being the
- * parent node of the port node if that node isn't a 'ports' node, or the
- * grand-parent node of the port node otherwise).
- *
- * A reference is taken to both the local and remote nodes, the caller must use
- * v4l2_of_put_link() to drop the references when done with the link.
- *
- * Return: 0 on success, or -ENOLINK if the remote endpoint can't be found.
- */
-int v4l2_of_parse_link(const struct device_node *node,
-		       struct v4l2_of_link *link)
-{
-	struct device_node *np;
-
-	memset(link, 0, sizeof(*link));
-
-	np = of_get_parent(node);
-	of_property_read_u32(np, "reg", &link->local_port);
-	np = of_get_next_parent(np);
-	if (of_node_cmp(np->name, "ports") == 0)
-		np = of_get_next_parent(np);
-	link->local_node = np;
-
-	np = of_parse_phandle(node, "remote-endpoint", 0);
-	if (!np) {
-		of_node_put(link->local_node);
-		return -ENOLINK;
-	}
-
-	np = of_get_parent(np);
-	of_property_read_u32(np, "reg", &link->remote_port);
-	np = of_get_next_parent(np);
-	if (of_node_cmp(np->name, "ports") == 0)
-		np = of_get_next_parent(np);
-	link->remote_node = np;
-
-	return 0;
-}
-EXPORT_SYMBOL(v4l2_of_parse_link);
-
-/**
- * v4l2_of_put_link() - drop references to nodes in a link
- * @link: pointer to the V4L2 OF link data structure
- *
- * Drop references to the local and remote nodes in the link. This function must
- * be called on every link parsed with v4l2_of_parse_link().
- */
-void v4l2_of_put_link(struct v4l2_of_link *link)
-{
-	of_node_put(link->local_node);
-	of_node_put(link->remote_node);
-}
-EXPORT_SYMBOL(v4l2_of_put_link);
->>>>>>> b953c0d2
+EXPORT_SYMBOL(v4l2_of_put_link);