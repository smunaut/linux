--- conflicted
+++ resolved
@@ -267,23 +267,14 @@
 	mdp5_write(mdp5_kms, REG_MDP5_INTF_TIMING_ENGINE_EN(intf), 1);
 	spin_unlock_irqrestore(&mdp5_encoder->intf_lock, flags);
 
-<<<<<<< HEAD
-	mdp5_encoder->enabled = false;
-=======
 	mdp5_encoder->enabled = true;
->>>>>>> d525211f
 }
 
 static const struct drm_encoder_helper_funcs mdp5_encoder_helper_funcs = {
 	.mode_fixup = mdp5_encoder_mode_fixup,
 	.mode_set = mdp5_encoder_mode_set,
-<<<<<<< HEAD
-	.prepare = mdp5_encoder_disable,
-	.commit = mdp5_encoder_enable,
-=======
 	.disable = mdp5_encoder_disable,
 	.enable = mdp5_encoder_enable,
->>>>>>> d525211f
 };
 
 /* initialize encoder */
