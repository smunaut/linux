--- conflicted
+++ resolved
@@ -1533,18 +1533,6 @@
 
 	radeon_restore_bios_scratch_regs(rdev);
 
-<<<<<<< HEAD
-	/* set the power state here in case we are a PX system or headless */
-	if ((rdev->pm.pm_method == PM_METHOD_DPM) && rdev->pm.dpm_enabled)
-		radeon_pm_compute_clocks(rdev);
-
-	if (fbcon) {
-		radeon_fbdev_set_suspend(rdev, 0);
-		console_unlock();
-	}
-
-=======
->>>>>>> 40dde7e2
 	/* init dig PHYs, disp eng pll */
 	if (rdev->is_atom_bios) {
 		radeon_atom_encoder_init(rdev);
