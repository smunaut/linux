--- conflicted
+++ resolved
@@ -189,18 +189,6 @@
 	u8 buf[L1_CACHE_BYTES];
 };
 
-/* Copy in explicit 64-bit writes. */
-static void efx_memcpy_64(void __iomem *dest, void *src, size_t len)
-{
-	u64 *src64 = src;
-	u64 __iomem *dest64 = dest;
-	size_t l64 = len / 8;
-	size_t i;
-
-	for (i = 0; i < l64; i++)
-		writeq(src64[i], &dest64[i]);
-}
-
 /* Copy to PIO, respecting that writes to PIO buffers must be dword aligned.
  * Advances piobuf pointer. Leaves additional data in the copy buffer.
  */
@@ -210,11 +198,7 @@
 {
 	int block_len = len & ~(sizeof(copy_buf->buf) - 1);
 
-<<<<<<< HEAD
-	efx_memcpy_64(*piobuf, data, block_len);
-=======
 	__iowrite64_copy(*piobuf, data, block_len >> 3);
->>>>>>> 88c723a7
 	*piobuf += block_len;
 	len -= block_len;
 
@@ -246,12 +230,8 @@
 		if (copy_buf->used < sizeof(copy_buf->buf))
 			return;
 
-<<<<<<< HEAD
-		efx_memcpy_64(*piobuf, copy_buf->buf, sizeof(copy_buf->buf));
-=======
 		__iowrite64_copy(*piobuf, copy_buf->buf,
 				 sizeof(copy_buf->buf) >> 3);
->>>>>>> 88c723a7
 		*piobuf += sizeof(copy_buf->buf);
 		data += copy_to_buf;
 		len -= copy_to_buf;
@@ -266,12 +246,8 @@
 {
 	/* if there's anything in it, write the whole buffer, including junk */
 	if (copy_buf->used)
-<<<<<<< HEAD
-		efx_memcpy_64(piobuf, copy_buf->buf, sizeof(copy_buf->buf));
-=======
 		__iowrite64_copy(piobuf, copy_buf->buf,
 				 sizeof(copy_buf->buf) >> 3);
->>>>>>> 88c723a7
 }
 
 /* Traverse skb structure and copy fragments in to PIO buffer.
@@ -330,13 +306,8 @@
 		 */
 		BUILD_BUG_ON(L1_CACHE_BYTES >
 			     SKB_DATA_ALIGN(sizeof(struct skb_shared_info)));
-<<<<<<< HEAD
-		efx_memcpy_64(tx_queue->piobuf, skb->data,
-			      ALIGN(skb->len, L1_CACHE_BYTES));
-=======
 		__iowrite64_copy(tx_queue->piobuf, skb->data,
 				 ALIGN(skb->len, L1_CACHE_BYTES) >> 3);
->>>>>>> 88c723a7
 	}
 
 	EFX_POPULATE_QWORD_5(buffer->option,
