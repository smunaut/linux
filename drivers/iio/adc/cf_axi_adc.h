/*
 * ADI-AIM ADI ADC Interface Module
 *
 * Copyright 2012 Analog Devices Inc.
 *
 * Licensed under the GPL-2.
 *
 * http://wiki.analog.com/resources/fpga/xilinx/fmc/ad9467
 */

#ifndef ADI_AXI_ADC_H_
#define ADI_AXI_ADC_H_

#define ADI_REG_VERSION		0x0000				/*Version and Scratch Registers */
#define ADI_VERSION(x)		(((x) & 0xffffffff) << 0)	/* RO, Version number. */
#define VERSION_IS(x,y,z)	((x) << 16 | (y) << 8 | (z))
#define ADI_REG_ID		0x0004			 	/*Version and Scratch Registers */
#define ADI_ID(x)		(((x) & 0xffffffff) << 0)   	/* RO, Instance identifier number. */
#define ADI_REG_SCRATCH		0x0008			 	/*Version and Scratch Registers */
#define ADI_SCRATCH(x)		(((x) & 0xffffffff) << 0)	/* RW, Scratch register. */

#define PCORE_VERSION(major, minor, letter) ((major << 16) | (minor << 8) | letter)
#define PCORE_VERSION_MAJOR(version) (version >> 16)
#define PCORE_VERSION_MINOR(version) ((version >> 8) & 0xff)
#define PCORE_VERSION_LETTER(version) (version & 0xff)

/* ADC COMMON */

#define ADI_REG_RSTN			0x0040
#define ADI_RSTN				(1 << 0)
#define ADI_MMCM_RSTN 			(1 << 1)

#define ADI_REG_CNTRL			0x0044
#define ADI_R1_MODE			(1 << 2)
#define ADI_DDR_EDGESEL			(1 << 1)
#define ADI_PIN_MODE			(1 << 0)

#define ADI_REG_CLK_FREQ			0x0054
#define ADI_CLK_FREQ(x)			(((x) & 0xFFFFFFFF) << 0)
#define ADI_TO_CLK_FREQ(x)		(((x) >> 0) & 0xFFFFFFFF)

#define ADI_REG_CLK_RATIO		0x0058
#define ADI_CLK_RATIO(x)			(((x) & 0xFFFFFFFF) << 0)
#define ADI_TO_CLK_RATIO(x)		(((x) >> 0) & 0xFFFFFFFF)

#define ADI_REG_STATUS			0x005C
#define ADI_MUX_PN_ERR			(1 << 3)
#define ADI_MUX_PN_OOS			(1 << 2)
#define ADI_MUX_OVER_RANGE		(1 << 1)
#define ADI_STATUS			(1 << 0)

#define ADI_REG_DELAY_CNTRL		0x0060	/* <= v8.0 */
#define ADI_DELAY_SEL			(1 << 17)
#define ADI_DELAY_RWN			(1 << 16)
#define ADI_DELAY_ADDRESS(x)		(((x) & 0xFF) << 8)
#define ADI_TO_DELAY_ADDRESS(x)		(((x) >> 8) & 0xFF)
#define ADI_DELAY_WDATA(x)		(((x) & 0x1F) << 0)
#define ADI_TO_DELAY_WDATA(x)		(((x) >> 0) & 0x1F)

#define ADI_REG_DELAY_STATUS		0x0064 /* <= v8.0 */
#define ADI_DELAY_LOCKED			(1 << 9)
#define ADI_DELAY_STATUS			(1 << 8)
#define ADI_DELAY_RDATA(x)		(((x) & 0x1F) << 0)
#define ADI_TO_DELAY_RDATA(x)		(((x) >> 0) & 0x1F)

#define ADI_REG_DRP_CNTRL		0x0070
#define ADI_DRP_SEL			(1 << 29)
#define ADI_DRP_RWN			(1 << 28)
#define ADI_DRP_ADDRESS(x)		(((x) & 0xFFF) << 16)
#define ADI_TO_DRP_ADDRESS(x)		(((x) >> 16) & 0xFFF)
#define ADI_DRP_WDATA(x)			(((x) & 0xFFFF) << 0)
#define ADI_TO_DRP_WDATA(x)		(((x) >> 0) & 0xFFFF)

#define ADI_REG_DRP_STATUS		0x0074
#define ADI_DRP_STATUS			(1 << 16)
#define ADI_DRP_RDATA(x)			(((x) & 0xFFFF) << 0)
#define ADI_TO_DRP_RDATA(x)		(((x) >> 0) & 0xFFFF)

#define ADI_REG_DMA_STATUS		0x0088
#define ADI_DMA_OVF			(1 << 2)
#define ADI_DMA_UNF			(1 << 1)
#define ADI_DMA_STATUS			(1 << 0)

#define ADI_REG_DMA_BUSWIDTH		0x008C
#define ADI_DMA_BUSWIDTH(x)		(((x) & 0xFFFFFFFF) << 0)
#define ADI_TO_DMA_BUSWIDTH(x)		(((x) >> 0) & 0xFFFFFFFF)

#define ADI_REG_USR_CNTRL_1		0x00A0
#define ADI_USR_CHANMAX(x)		(((x) & 0xFF) << 0)
#define ADI_TO_USR_CHANMAX(x)		(((x) >> 0) & 0xFF)

#define ADI_REG_GP_CONTROL		0x00BC

/* ADC CHANNEL */

#define ADI_REG_CHAN_CNTRL(c)		(0x0400 + (c) * 0x40)
#define ADI_PN_SEL			(1 << 10) /* !v8.0 */
#define ADI_IQCOR_ENB			(1 << 9)
#define ADI_DCFILT_ENB			(1 << 8)
#define ADI_FORMAT_SIGNEXT		(1 << 6)
#define ADI_FORMAT_TYPE			(1 << 5)
#define ADI_FORMAT_ENABLE		(1 << 4)
#define ADI_PN23_TYPE			(1 << 1) /* !v8.0 */
#define ADI_ENABLE			(1 << 0)

#define ADI_REG_CHAN_STATUS(c)		(0x0404 + (c) * 0x40)
#define ADI_PN_ERR			(1 << 2)
#define ADI_PN_OOS			(1 << 1)
#define ADI_OVER_RANGE			(1 << 0)

#define ADI_REG_CHAN_CNTRL_1(c)		(0x0410 + (c) * 0x40)
#define ADI_DCFILT_OFFSET(x)		(((x) & 0xFFFF) << 16)
#define ADI_TO_DCFILT_OFFSET(x)		(((x) >> 16) & 0xFFFF)
#define ADI_DCFILT_COEFF(x)		(((x) & 0xFFFF) << 0)
#define ADI_TO_DCFILT_COEFF(x)		(((x) >> 0) & 0xFFFF)

#define ADI_REG_CHAN_CNTRL_2(c)		(0x0414 + (c) * 0x40)
#define ADI_IQCOR_COEFF_1(x)		(((x) & 0xFFFF) << 16)
#define ADI_TO_IQCOR_COEFF_1(x)		(((x) >> 16) & 0xFFFF)
#define ADI_IQCOR_COEFF_2(x)		(((x) & 0xFFFF) << 0)
#define ADI_TO_IQCOR_COEFF_2(x)		(((x) >> 0) & 0xFFFF)

#define ADI_REG_CHAN_CNTRL_3(c)		(0x0418 + (c) * 0x40) /* v8.0 */
#define ADI_ADC_PN_SEL(x)		(((x) & 0xF) << 16)
#define ADI_TO_ADC_PN_SEL(x)		(((x) >> 16) & 0xF)
#define ADI_ADC_DATA_SEL(x)		(((x) & 0xF) << 0)
#define ADI_TO_ADC_DATA_SEL(x)		(((x) >> 0) & 0xF)

enum adc_pn_sel {
	ADC_PN9 = 0,
	ADC_PN23A = 1,
	ADC_PN7 = 4,
	ADC_PN15 = 5,
	ADC_PN23 = 6,
	ADC_PN31 = 7,
	ADC_PN_CUSTOM = 9,
	ADC_PN_OFF = 10,
};

enum adc_data_sel {
	ADC_DATA_SEL_NORM,
	ADC_DATA_SEL_LB, /* DAC loopback */
	ADC_DATA_SEL_RAMP, /* TBD */
};

#define ADI_REG_CHAN_USR_CNTRL_1(c)		(0x0420 + (c) * 0x40)
#define ADI_USR_DATATYPE_BE			(1 << 25)
#define ADI_USR_DATATYPE_SIGNED			(1 << 24)
#define ADI_USR_DATATYPE_SHIFT(x)		(((x) & 0xFF) << 16)
#define ADI_TO_USR_DATATYPE_SHIFT(x)		(((x) >> 16) & 0xFF)
#define ADI_USR_DATATYPE_TOTAL_BITS(x)		(((x) & 0xFF) << 8)
#define ADI_TO_USR_DATATYPE_TOTAL_BITS(x)	(((x) >> 8) & 0xFF)
#define ADI_USR_DATATYPE_BITS(x)			(((x) & 0xFF) << 0)
#define ADI_TO_USR_DATATYPE_BITS(x)		(((x) >> 0) & 0xFF)

#define ADI_REG_CHAN_USR_CNTRL_2(c)		(0x0424 + (c) * 0x40)
#define ADI_USR_DECIMATION_M(x)			(((x) & 0xFFFF) << 16)
#define ADI_TO_USR_DECIMATION_M(x)		(((x) >> 16) & 0xFFFF)
#define ADI_USR_DECIMATION_N(x)			(((x) & 0xFFFF) << 0)
#define ADI_TO_USR_DECIMATION_N(x)		(((x) >> 0) & 0xFFFF)

#define ADI_REG_ADC_DP_DISABLE 			0x00C0

/* PCORE Version > 8.00 */
#define ADI_REG_DELAY(l)				(0x0800 + (l) * 0x4)

/* debugfs direct register access */
#define DEBUGFS_DRA_PCORE_REG_MAGIC	0x80000000

#define AXIADC_MAX_CHANNEL		16

#include <linux/spi/spi.h>
#include <linux/clk/clkscale.h>

struct axiadc_chip_info {
	char				*name;
	unsigned			num_channels;
	unsigned 		num_shadow_slave_channels;
	const unsigned long 	*scan_masks;
	const int			(*scale_table)[2];
	int				num_scales;
	int				max_testmode;
	unsigned long			max_rate;
	struct iio_chan_spec		channel[AXIADC_MAX_CHANNEL];
};

struct axiadc_state {
	struct device 			*dev_spi;
	struct iio_info			iio_info;
	struct clk 			*clk;
	void __iomem			*regs;
	void __iomem			*slave_regs;
	unsigned				max_usr_channel;
	unsigned			adc_def_output_mode;
	unsigned			max_count;
	unsigned			id;
	unsigned			pcore_version;
	unsigned			decimation_factor;
	bool				dp_disable;
<<<<<<< HEAD
	unsigned long 			adc_clk;
=======
	unsigned long long		adc_clk;

	bool				streaming_dma;
>>>>>>> 8ba57143
	unsigned			have_slave_channels;

	struct iio_hw_consumer		*frontend;

	struct iio_chan_spec		channels[AXIADC_MAX_CHANNEL];
};

struct axiadc_converter {
	struct spi_device 	*spi;
	struct clk 		*clk;
	struct clock_scale		adc_clkscale;
	void 			*phy;
	struct gpio_desc		*pwrdown_gpio;
	struct gpio_desc		*reset_gpio;
	unsigned			id;
	unsigned			adc_output_mode;
	unsigned 		testmode[AXIADC_MAX_CHANNEL];
	unsigned			scratch_reg[AXIADC_MAX_CHANNEL];
	unsigned long 		adc_clk;
	const struct axiadc_chip_info	*chip_info;

	bool			sample_rate_read_only;

<<<<<<< HEAD
	int (*reg_access)(struct iio_dev *indio_dev, unsigned int reg,
		unsigned int writeval, unsigned int *readval);

=======
	int		(*read)(struct spi_device *spi, unsigned reg);
	int		(*write)(struct spi_device *spi,
				 unsigned reg, unsigned val);
>>>>>>> 8ba57143
	int		(*setup)(struct spi_device *spi, unsigned mode);

	struct iio_chan_spec const	*channels;
	int				num_channels;
	const struct attribute_group	*attrs;
	struct iio_dev 	*indio_dev;
	int (*read_raw)(struct iio_dev *indio_dev,
			struct iio_chan_spec const *chan,
			int *val,
			int *val2,
			long mask);

	int (*write_raw)(struct iio_dev *indio_dev,
			 struct iio_chan_spec const *chan,
			 int val,
			 int val2,
			 long mask);

	int (*read_event_value)(struct iio_dev *indio_dev,
			struct iio_chan_spec const *chan,
			enum iio_event_type type,
			enum iio_event_direction dir,
			enum iio_event_info info,
			int *val,
			int *val2);

	int (*write_event_value)(struct iio_dev *indio_dev,
			struct iio_chan_spec const *chan,
			enum iio_event_type type,
			enum iio_event_direction dir,
			enum iio_event_info info,
			int val,
			int val2);

	int (*read_event_config)(struct iio_dev *indio_dev,
			const struct iio_chan_spec *chan,
			enum iio_event_type type,
			enum iio_event_direction dir);

	int (*write_event_config)(struct iio_dev *indio_dev,
			const struct iio_chan_spec *chan,
			enum iio_event_type type,
			enum iio_event_direction dir,
			int state);

	int (*post_setup)(struct iio_dev *indio_dev);
	int (*set_pnsel)(struct iio_dev *indio_dev, unsigned chan,
			enum adc_pn_sel sel);
};



static inline struct axiadc_converter *to_converter(struct device *dev)
{
	struct axiadc_converter *conv = spi_get_drvdata(to_spi_device(dev));

	if (conv)
		return conv;

	return ERR_PTR(-ENODEV);
};

struct axiadc_spidev {
	struct device_node *of_nspi;
	struct device *dev_spi;
};

/*
 * IO accessors
 */

static inline void axiadc_write(struct axiadc_state *st, unsigned reg, unsigned val)
{
	iowrite32(val, st->regs + reg);
}

static inline unsigned int axiadc_read(struct axiadc_state *st, unsigned reg)
{
	return ioread32(st->regs + reg);
}

static inline void axiadc_slave_write(struct axiadc_state *st, unsigned reg, unsigned val)
{
	iowrite32(val, st->slave_regs + reg);
}

static inline unsigned int axiadc_slave_read(struct axiadc_state *st, unsigned reg)
{
	return ioread32(st->slave_regs + reg);
}


static inline void axiadc_idelay_set(struct axiadc_state *st,
				unsigned lane, unsigned val)
{
	if (PCORE_VERSION_MAJOR(st->pcore_version) > 8) {
		axiadc_write(st, ADI_REG_DELAY(lane), val);
	} else {
		axiadc_write(st, ADI_REG_DELAY_CNTRL, 0);
		axiadc_write(st, ADI_REG_DELAY_CNTRL,
				ADI_DELAY_ADDRESS(lane)
				| ADI_DELAY_WDATA(val)
				| ADI_DELAY_SEL);
	}
}

int axiadc_set_pnsel(struct axiadc_state *st, int channel, enum adc_pn_sel sel);
enum adc_pn_sel axiadc_get_pnsel(struct axiadc_state *st,
			       int channel, const char **name);

int axiadc_configure_ring_stream(struct iio_dev *indio_dev,
	const char *dma_name);
void axiadc_unconfigure_ring_stream(struct iio_dev *indio_dev);

#endif /* ADI_AXI_ADC_H_ */<|MERGE_RESOLUTION|>--- conflicted
+++ resolved
@@ -197,13 +197,7 @@
 	unsigned			pcore_version;
 	unsigned			decimation_factor;
 	bool				dp_disable;
-<<<<<<< HEAD
-	unsigned long 			adc_clk;
-=======
 	unsigned long long		adc_clk;
-
-	bool				streaming_dma;
->>>>>>> 8ba57143
 	unsigned			have_slave_channels;
 
 	struct iio_hw_consumer		*frontend;
@@ -227,16 +221,9 @@
 
 	bool			sample_rate_read_only;
 
-<<<<<<< HEAD
 	int (*reg_access)(struct iio_dev *indio_dev, unsigned int reg,
 		unsigned int writeval, unsigned int *readval);
-
-=======
-	int		(*read)(struct spi_device *spi, unsigned reg);
-	int		(*write)(struct spi_device *spi,
-				 unsigned reg, unsigned val);
->>>>>>> 8ba57143
-	int		(*setup)(struct spi_device *spi, unsigned mode);
+	int (*setup)(struct spi_device *spi, unsigned mode);
 
 	struct iio_chan_spec const	*channels;
 	int				num_channels;
