#
# ARM CPU Frequency scaling drivers
#

config ARM_OMAP2PLUS_CPUFREQ
	bool "TI OMAP2+"
	depends on ARCH_OMAP2PLUS
	default ARCH_OMAP2PLUS
	select CPU_FREQ_TABLE

config ARM_S3C2416_CPUFREQ
	bool "S3C2416 CPU Frequency scaling support"
	depends on CPU_S3C2416
	help
	  This adds the CPUFreq driver for the Samsung S3C2416 and
	  S3C2450 SoC. The S3C2416 supports changing the rate of the
	  armdiv clock source and also entering a so called dynamic
	  voltage scaling mode in which it is possible to reduce the
	  core voltage of the cpu.

	  If in doubt, say N.

config ARM_S3C2416_CPUFREQ_VCORESCALE
	bool "Allow voltage scaling for S3C2416 arm core"
	depends on ARM_S3C2416_CPUFREQ && REGULATOR
	help
	  Enable CPU voltage scaling when entering the dvs mode.
	  It uses information gathered through existing hardware and
	  tests but not documented in any datasheet.

	  If in doubt, say N.

config ARM_S3C64XX_CPUFREQ
	bool "Samsung S3C64XX"
	depends on CPU_S3C6410
	default y
	help
	  This adds the CPUFreq driver for Samsung S3C6410 SoC.

	  If in doubt, say N.

config ARM_S5PV210_CPUFREQ
	bool "Samsung S5PV210 and S5PC110"
	depends on CPU_S5PV210
	default y
	help
	  This adds the CPUFreq driver for Samsung S5PV210 and
	  S5PC110 SoCs.

	  If in doubt, say N.

config ARM_EXYNOS_CPUFREQ
	bool "SAMSUNG EXYNOS SoCs"
	depends on ARCH_EXYNOS
	default y
	help
	  This adds the CPUFreq driver common part for Samsung
	  EXYNOS SoCs.

	  If in doubt, say N.

config ARM_EXYNOS4210_CPUFREQ
	def_bool CPU_EXYNOS4210
	help
	  This adds the CPUFreq driver for Samsung EXYNOS4210
	  SoC (S5PV310 or S5PC210).

config ARM_EXYNOS4X12_CPUFREQ
	def_bool (SOC_EXYNOS4212 || SOC_EXYNOS4412)
	help
	  This adds the CPUFreq driver for Samsung EXYNOS4X12
	  SoC (EXYNOS4212 or EXYNOS4412).

config ARM_EXYNOS5250_CPUFREQ
	def_bool SOC_EXYNOS5250
	help
	  This adds the CPUFreq driver for Samsung EXYNOS5250
	  SoC.

config ARM_KIRKWOOD_CPUFREQ
	def_bool ARCH_KIRKWOOD && OF
	help
	  This adds the CPUFreq driver for Marvell Kirkwood
	  SoCs.

config ARM_IMX6Q_CPUFREQ
	tristate "Freescale i.MX6Q cpufreq support"
	depends on SOC_IMX6Q
	depends on REGULATOR_ANATOP
	help
	  This adds cpufreq driver support for Freescale i.MX6Q SOC.

	  If in doubt, say N.

config ARM_SPEAR_CPUFREQ
	bool "SPEAr CPUFreq support"
	depends on PLAT_SPEAR
	default y
	help
	  This adds the CPUFreq driver support for SPEAr SOCs.

<<<<<<< HEAD
config ARM_ZYNQ_CPUFREQ
	bool "Xilinx Zynq"
	depends on ARCH_ZYNQ
	default n
	select CPU_FREQ_TABLE
	select PM_OPP
	help
	  This adds the CPUFreq driver for Xilinx Zynq SoCs.
=======
config ARM_HIGHBANK_CPUFREQ
	tristate "Calxeda Highbank-based"
	depends on ARCH_HIGHBANK
	select CPU_FREQ_TABLE
	select GENERIC_CPUFREQ_CPU0
	select PM_OPP
	select REGULATOR

	default m
	help
	  This adds the CPUFreq driver for Calxeda Highbank SoC
	  based boards.

	  If in doubt, say N.
>>>>>>> c1be5a5b
<|MERGE_RESOLUTION|>--- conflicted
+++ resolved
@@ -99,16 +99,6 @@
 	help
 	  This adds the CPUFreq driver support for SPEAr SOCs.
 
-<<<<<<< HEAD
-config ARM_ZYNQ_CPUFREQ
-	bool "Xilinx Zynq"
-	depends on ARCH_ZYNQ
-	default n
-	select CPU_FREQ_TABLE
-	select PM_OPP
-	help
-	  This adds the CPUFreq driver for Xilinx Zynq SoCs.
-=======
 config ARM_HIGHBANK_CPUFREQ
 	tristate "Calxeda Highbank-based"
 	depends on ARCH_HIGHBANK
@@ -123,4 +113,12 @@
 	  based boards.
 
 	  If in doubt, say N.
->>>>>>> c1be5a5b
+
+config ARM_ZYNQ_CPUFREQ
+	bool "Xilinx Zynq"
+	depends on ARCH_ZYNQ
+	default n
+	select CPU_FREQ_TABLE
+	select PM_OPP
+	help
+	  This adds the CPUFreq driver for Xilinx Zynq SoCs.