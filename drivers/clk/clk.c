--- conflicted
+++ resolved
@@ -3370,16 +3370,6 @@
 	}
 }
 
-<<<<<<< HEAD
-static void clk_core_reparent_orphans(void)
-{
-	clk_prepare_lock();
-	clk_core_reparent_orphans_nolock();
-	clk_prepare_unlock();
-}
-
-=======
->>>>>>> a4adc2c2
 /**
  * __clk_core_init - initialize the data structures in a struct clk_core
  * @core:	clk_core being initialized
@@ -3390,10 +3380,7 @@
 static int __clk_core_init(struct clk_core *core)
 {
 	int ret;
-<<<<<<< HEAD
-=======
 	struct clk_core *parent;
->>>>>>> a4adc2c2
 	unsigned long rate;
 	int phase;
 
