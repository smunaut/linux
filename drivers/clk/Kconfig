# SPDX-License-Identifier: GPL-2.0

config HAVE_CLK
	bool
	help
	  The <linux/clk.h> calls support software clock gating and
	  thus are a key power management tool on many systems.

config CLKDEV_LOOKUP
	bool
	select HAVE_CLK

config HAVE_CLK_PREPARE
	bool

config HAVE_LEGACY_CLK # TODO: Remove once all legacy users are migrated
	bool
	select HAVE_CLK
	help
	  Select this option when the clock API in <linux/clk.h> is implemented
	  by platform/architecture code. This method is deprecated. Modern
	  code should select COMMON_CLK instead and not define a custom
	  'struct clk'.

menuconfig COMMON_CLK
	bool "Common Clock Framework"
	depends on !HAVE_LEGACY_CLK
	select HAVE_CLK_PREPARE
	select CLKDEV_LOOKUP
	select SRCU
	select RATIONAL
	help
	  The common clock framework is a single definition of struct
	  clk, useful across many platforms, as well as an
	  implementation of the clock API in include/linux/clk.h.
	  Architectures utilizing the common struct clk should select
	  this option.

if COMMON_CLK

config COMMON_CLK_WM831X
	tristate "Clock driver for WM831x/2x PMICs"
	depends on MFD_WM831X
	help
	  Supports the clocking subsystem of the WM831x/2x series of
	  PMICs from Wolfson Microelectronics.

source "drivers/clk/versatile/Kconfig"

config CLK_HSDK
	bool "PLL Driver for HSDK platform"
	depends on ARC_SOC_HSDK || COMPILE_TEST
	depends on HAS_IOMEM
	help
	  This driver supports the HSDK core, system, ddr, tunnel and hdmi PLLs
	  control.

config COMMON_CLK_MAX77686
	tristate "Clock driver for Maxim 77620/77686/77802 MFD"
	depends on MFD_MAX77686 || MFD_MAX77620 || COMPILE_TEST
	help
	  This driver supports Maxim 77620/77686/77802 crystal oscillator
	  clock.

config COMMON_CLK_MAX9485
	tristate "Maxim 9485 Programmable Clock Generator"
	depends on I2C
	help
	  This driver supports Maxim 9485 Programmable Audio Clock Generator

config COMMON_CLK_RK808
	tristate "Clock driver for RK805/RK808/RK809/RK817/RK818"
	depends on MFD_RK808
	help
	  This driver supports RK805, RK809 and RK817, RK808 and RK818 crystal oscillator clock.
	  These multi-function devices have two fixed-rate oscillators, clocked at 32KHz each.
	  Clkout1 is always on, Clkout2 can off by control register.

config COMMON_CLK_HI655X
	tristate "Clock driver for Hi655x" if EXPERT
	depends on (MFD_HI655X_PMIC || COMPILE_TEST)
	depends on REGMAP
	default MFD_HI655X_PMIC
	help
	  This driver supports the hi655x PMIC clock. This
	  multi-function device has one fixed-rate oscillator, clocked
	  at 32KHz.

config COMMON_CLK_SCMI
	tristate "Clock driver controlled via SCMI interface"
	depends on ARM_SCMI_PROTOCOL || COMPILE_TEST
	help
	  This driver provides support for clocks that are controlled
	  by firmware that implements the SCMI interface.

	  This driver uses SCMI Message Protocol to interact with the
	  firmware providing all the clock controls.

config COMMON_CLK_SCPI
	tristate "Clock driver controlled via SCPI interface"
	depends on ARM_SCPI_PROTOCOL || COMPILE_TEST
	help
	  This driver provides support for clocks that are controlled
	  by firmware that implements the SCPI interface.

	  This driver uses SCPI Message Protocol to interact with the
	  firmware providing all the clock controls.

config COMMON_CLK_SI5341
	tristate "Clock driver for SiLabs 5341 and 5340 A/B/C/D devices"
	depends on I2C
	select REGMAP_I2C
	help
	  This driver supports Silicon Labs Si5341 and Si5340 programmable clock
	  generators. Not all features of these chips are currently supported
	  by the driver, in particular it only supports XTAL input. The chip can
	  be pre-programmed to support other configurations and features not yet
	  implemented in the driver.

config COMMON_CLK_SI5351
	tristate "Clock driver for SiLabs 5351A/B/C"
	depends on I2C
	select REGMAP_I2C
	help
	  This driver supports Silicon Labs 5351A/B/C programmable clock
	  generators.

config COMMON_CLK_SI514
	tristate "Clock driver for SiLabs 514 devices"
	depends on I2C
	depends on OF
	select REGMAP_I2C
	help
	  This driver supports the Silicon Labs 514 programmable clock
	  generator.

config COMMON_CLK_SI544
	tristate "Clock driver for SiLabs 544 devices"
	depends on I2C
	select REGMAP_I2C
	help
	  This driver supports the Silicon Labs 544 programmable clock
	  generator.

config COMMON_CLK_SI570
	tristate "Clock driver for SiLabs 570 and compatible devices"
	depends on I2C
	depends on OF
	select REGMAP_I2C
	help
	  This driver supports Silicon Labs 570/571/598/599 programmable
	  clock generators.

config COMMON_CLK_BM1880
	bool "Clock driver for Bitmain BM1880 SoC"
	depends on ARCH_BITMAIN || COMPILE_TEST
	default ARCH_BITMAIN
	help
	  This driver supports the clocks on Bitmain BM1880 SoC.

config COMMON_CLK_SI5324
	tristate "Clock driver for SiLabs 5324 and compatible devices"
	depends on I2C
	depends on OF
	select REGMAP_I2C
	help
	  This driver supports Silicon Labs 5324/5319/5328 programmable
	  clock generators. Dynamic programming of the oscillator is done
	  via I2C.

config COMMON_CLK_IDT8T49N24X
	tristate "Clock driver for IDT 8T49N24x"
	depends on I2C
	depends on OF
	select REGMAP_I2C
	help
	---help---
	  This driver supports the IDT 8T49N24x universal frequency translator
	  product family.  The only chip in the family that is currently
	  supported is the 8T49N241. The driver supports setting the rate for
	  all four outputs on the chip and automatically calculating/setting
	  the appropriate VCO value.

	  The driver can read a full register map from the DT,
	  and will use that register map to initialize the attached part
	  (via I2C) when the system boots. Any configuration not supported
	  by the common clock framework must be done via the full register
	  map, including optimized settings.

	  All outputs are currently assumed to be LVDS, unless overridden
	  in the full register map in the DT.

config COMMON_CLK_CDCE706
	tristate "Clock driver for TI CDCE706 clock synthesizer"
	depends on I2C
	select REGMAP_I2C
	help
	  This driver supports TI CDCE706 programmable 3-PLL clock synthesizer.

config COMMON_CLK_CDCE925
	tristate "Clock driver for TI CDCE913/925/937/949 devices"
	depends on I2C
	depends on OF
	select REGMAP_I2C
	help
	  This driver supports the TI CDCE913/925/937/949 programmable clock
	  synthesizer. Each chip has different number of PLLs and outputs.
	  For example, the CDCE925 contains two PLLs with spread-spectrum
	  clocking support and five output dividers. The driver only supports
	  the following setup, and uses a fixed setting for the output muxes.
	  Y1 is derived from the input clock
	  Y2 and Y3 derive from PLL1
	  Y4 and Y5 derive from PLL2
	  Given a target output frequency, the driver will set the PLL and
	  divider to best approximate the desired output.

config COMMON_CLK_CS2000_CP
	tristate "Clock driver for CS2000 Fractional-N Clock Synthesizer & Clock Multiplier"
	depends on I2C
	help
	  If you say yes here you get support for the CS2000 clock multiplier.

config COMMON_CLK_FSL_SAI
	bool "Clock driver for BCLK of Freescale SAI cores"
	depends on ARCH_LAYERSCAPE || COMPILE_TEST
	help
	  This driver supports the Freescale SAI (Synchronous Audio Interface)
	  to be used as a generic clock output. Some SoCs have restrictions
	  regarding the possible pin multiplexer settings. Eg. on some SoCs
	  two SAI interfaces can only be enabled together. If just one is
	  needed, the BCLK pin of the second one can be used as general
	  purpose clock output. Ideally, it can be used to drive an audio
	  codec (sometimes known as MCLK).

config COMMON_CLK_GEMINI
	bool "Clock driver for Cortina Systems Gemini SoC"
	depends on ARCH_GEMINI || COMPILE_TEST
	select MFD_SYSCON
	select RESET_CONTROLLER
	help
	  This driver supports the SoC clocks on the Cortina Systems Gemini
	  platform, also known as SL3516 or CS3516.

config COMMON_CLK_ASPEED
	bool "Clock driver for Aspeed BMC SoCs"
	depends on ARCH_ASPEED || COMPILE_TEST
	default ARCH_ASPEED
	select MFD_SYSCON
	select RESET_CONTROLLER
	help
	  This driver supports the SoC clocks on the Aspeed BMC platforms.

	  The G4 and G5 series, including the ast2400 and ast2500, are supported
	  by this driver.

config COMMON_CLK_S2MPS11
	tristate "Clock driver for S2MPS1X/S5M8767 MFD"
	depends on MFD_SEC_CORE || COMPILE_TEST
	help
	  This driver supports S2MPS11/S2MPS14/S5M8767 crystal oscillator
	  clock. These multi-function devices have two (S2MPS14) or three
	  (S2MPS11, S5M8767) fixed-rate oscillators, clocked at 32KHz each.

config CLK_TWL6040
	tristate "External McPDM functional clock from twl6040"
	depends on TWL6040_CORE
	help
	  Enable the external functional clock support on OMAP4+ platforms for
	  McPDM. McPDM module is using the external bit clock on the McPDM bus
	  as functional clock.

config COMMON_CLK_AXI_CLKGEN
	tristate "AXI clkgen driver"
	depends on ARCH_ZYNQ || ARCH_ZYNQMP || MICROBLAZE || COMPILE_TEST
	help
	  Support for the Analog Devices axi-clkgen pcore clock generator for Xilinx
	  FPGAs. It is commonly used in Analog Devices' reference designs.

config CLK_QORIQ
	bool "Clock driver for Freescale QorIQ platforms"
	depends on (PPC_E500MC || ARM || ARM64 || COMPILE_TEST) && OF
	help
	  This adds the clock driver support for Freescale QorIQ platforms
	  using common clock framework.

<<<<<<< HEAD
config COMMON_CLK_ADI
	def_bool COMMON_CLK
	---help---
	  Support for Analog Devices clock providers.
=======
config CLK_LS1028A_PLLDIG
        tristate "Clock driver for LS1028A Display output"
        depends on ARCH_LAYERSCAPE || COMPILE_TEST
        default ARCH_LAYERSCAPE
        help
          This driver support the Display output interfaces(LCD, DPHY) pixel clocks
          of the QorIQ Layerscape LS1028A, as implemented TSMC CLN28HPM PLL. Not all
          features of the PLL are currently supported by the driver. By default,
          configured bypass mode with this PLL.
>>>>>>> 256af411

config COMMON_CLK_XGENE
	bool "Clock driver for APM XGene SoC"
	default ARCH_XGENE
	depends on ARM64 || COMPILE_TEST
	help
	  Support for the APM X-Gene SoC reference, PLL, and device clocks.

config COMMON_CLK_LOCHNAGAR
	tristate "Cirrus Logic Lochnagar clock driver"
	depends on MFD_LOCHNAGAR
	help
	  This driver supports the clocking features of the Cirrus Logic
	  Lochnagar audio development board.

config COMMON_CLK_NXP
	def_bool COMMON_CLK && (ARCH_LPC18XX || ARCH_LPC32XX)
	select REGMAP_MMIO if ARCH_LPC32XX
	select MFD_SYSCON if ARCH_LPC18XX
	help
	  Support for clock providers on NXP platforms.

config COMMON_CLK_PALMAS
	tristate "Clock driver for TI Palmas devices"
	depends on MFD_PALMAS
	help
	  This driver supports TI Palmas devices 32KHz output KG and KG_AUDIO
	  using common clock framework.

config COMMON_CLK_PWM
	tristate "Clock driver for PWMs used as clock outputs"
	depends on PWM
	help
	  Adapter driver so that any PWM output can be (mis)used as clock signal
	  at 50% duty cycle.

config COMMON_CLK_PXA
	def_bool COMMON_CLK && ARCH_PXA
	help
	  Support for the Marvell PXA SoC.

config COMMON_CLK_PIC32
	def_bool COMMON_CLK && MACH_PIC32

config COMMON_CLK_OXNAS
	bool "Clock driver for the OXNAS SoC Family"
	depends on ARCH_OXNAS || COMPILE_TEST
	select MFD_SYSCON
	help
	  Support for the OXNAS SoC Family clocks.

config COMMON_CLK_ALTERA_A10_FPLL
	tristate "Clock driver for Altera Arria10 FPLL"
	depends on ARCH_SOCFPGA || NIOS2
	---help---
	  Support for the Altera Fractional PLL found in the reconfiguable logic
	  of Arria10 and Arria10 SoC FPGAs.

config COMMON_CLK_ALTERA_C5_FPLL
	tristate "Clock driver for Altera Cyclone5 FPLL"
	depends on OF && (ARCH_SOCFPGA || NIOS2)
	help
	  Support for the Altera Fractional PLL found in the reconfigurable
	  logic of Cyclone5 and Cyclone5 SoC FPGAs.

	  The Cyclone5 Fractional PLL can generate up to 9 clock output
	  signals.

config COMMON_CLK_VC5
	tristate "Clock driver for IDT VersaClock 5,6 devices"
	depends on I2C
	depends on OF
	select REGMAP_I2C
	help
	  This driver supports the IDT VersaClock 5 and VersaClock 6
	  programmable clock generators.

config COMMON_CLK_STM32MP157
	def_bool COMMON_CLK && MACH_STM32MP157
	help
	  Support for stm32mp157 SoC family clocks

config COMMON_CLK_STM32F
	def_bool COMMON_CLK && (MACH_STM32F429 || MACH_STM32F469 || MACH_STM32F746)
	help
	  Support for stm32f4 and stm32f7 SoC families clocks

config COMMON_CLK_STM32H7
	def_bool COMMON_CLK && MACH_STM32H743
	help
	  Support for stm32h7 SoC family clocks

config COMMON_CLK_MMP2
	def_bool COMMON_CLK && (MACH_MMP2_DT || MACH_MMP3_DT)
	help
	  Support for Marvell MMP2 and MMP3 SoC clocks

config COMMON_CLK_MMP2_AUDIO
        tristate "Clock driver for MMP2 Audio subsystem"
        depends on COMMON_CLK_MMP2 || COMPILE_TEST
        help
          This driver supports clocks for Audio subsystem on MMP2 SoC.

config COMMON_CLK_BD718XX
	tristate "Clock driver for 32K clk gates on ROHM PMICs"
	depends on MFD_ROHM_BD718XX || MFD_ROHM_BD70528 || MFD_ROHM_BD71828
	help
	  This driver supports ROHM BD71837, ROHM BD71847, ROHM BD71828 and
	  ROHM BD70528 PMICs clock gates.

config COMMON_CLK_FIXED_MMIO
	bool "Clock driver for Memory Mapped Fixed values"
	depends on COMMON_CLK && OF
	help
	  Support for Memory Mapped IO Fixed clocks

config COMMON_CLK_XLNX_CLKWZRD
	tristate "Xilinx Clocking Wizard"
	depends on COMMON_CLK && OF
	help
	  Support for the Xilinx Clocking Wizard IP core clock generator.

config COMMON_CLK_XLNX_CLKWZRD_V
	tristate "Xilinx Versal Clocking Wizard"
	depends on COMMON_CLK && OF
	help
	  Support for the Versal Xilinx Clocking Wizard IP core clock generator.
	  Adds support for Versal clocking wizard 1.0 and compatible.
	  This driver supports the Xilinx clocking wizard programmable clock
	  synthesizer. The number of output is configurable in the design.

source "drivers/clk/actions/Kconfig"
source "drivers/clk/adi/Kconfig"
source "drivers/clk/analogbits/Kconfig"
source "drivers/clk/baikal-t1/Kconfig"
source "drivers/clk/bcm/Kconfig"
source "drivers/clk/hisilicon/Kconfig"
source "drivers/clk/imgtec/Kconfig"
source "drivers/clk/imx/Kconfig"
source "drivers/clk/ingenic/Kconfig"
source "drivers/clk/keystone/Kconfig"
source "drivers/clk/mediatek/Kconfig"
source "drivers/clk/meson/Kconfig"
source "drivers/clk/mvebu/Kconfig"
source "drivers/clk/qcom/Kconfig"
source "drivers/clk/renesas/Kconfig"
source "drivers/clk/rockchip/Kconfig"
source "drivers/clk/samsung/Kconfig"
source "drivers/clk/sifive/Kconfig"
source "drivers/clk/sprd/Kconfig"
source "drivers/clk/sunxi/Kconfig"
source "drivers/clk/sunxi-ng/Kconfig"
source "drivers/clk/tegra/Kconfig"
source "drivers/clk/ti/Kconfig"
source "drivers/clk/uniphier/Kconfig"
source "drivers/clk/x86/Kconfig"
source "drivers/clk/zynqmp/Kconfig"

endif<|MERGE_RESOLUTION|>--- conflicted
+++ resolved
@@ -174,7 +174,6 @@
 	depends on OF
 	select REGMAP_I2C
 	help
-	---help---
 	  This driver supports the IDT 8T49N24x universal frequency translator
 	  product family.  The only chip in the family that is currently
 	  supported is the 8T49N241. The driver supports setting the rate for
@@ -283,12 +282,11 @@
 	  This adds the clock driver support for Freescale QorIQ platforms
 	  using common clock framework.
 
-<<<<<<< HEAD
 config COMMON_CLK_ADI
 	def_bool COMMON_CLK
-	---help---
+	help
 	  Support for Analog Devices clock providers.
-=======
+
 config CLK_LS1028A_PLLDIG
         tristate "Clock driver for LS1028A Display output"
         depends on ARCH_LAYERSCAPE || COMPILE_TEST
@@ -298,7 +296,6 @@
           of the QorIQ Layerscape LS1028A, as implemented TSMC CLN28HPM PLL. Not all
           features of the PLL are currently supported by the driver. By default,
           configured bypass mode with this PLL.
->>>>>>> 256af411
 
 config COMMON_CLK_XGENE
 	bool "Clock driver for APM XGene SoC"
@@ -353,7 +350,7 @@
 config COMMON_CLK_ALTERA_A10_FPLL
 	tristate "Clock driver for Altera Arria10 FPLL"
 	depends on ARCH_SOCFPGA || NIOS2
-	---help---
+	help
 	  Support for the Altera Fractional PLL found in the reconfiguable logic
 	  of Arria10 and Arria10 SoC FPGAs.
 
