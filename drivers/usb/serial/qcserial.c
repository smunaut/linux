/*
 * Qualcomm Serial USB driver
 *
 *	Copyright (c) 2008 QUALCOMM Incorporated.
 *	Copyright (c) 2009 Greg Kroah-Hartman <gregkh@suse.de>
 *	Copyright (c) 2009 Novell Inc.
 *
 *	This program is free software; you can redistribute it and/or
 *	modify it under the terms of the GNU General Public License version
 *	2 as published by the Free Software Foundation.
 *
 */

#include <linux/tty.h>
#include <linux/tty_flip.h>
#include <linux/module.h>
#include <linux/usb.h>
#include <linux/usb/serial.h>
#include <linux/slab.h>
#include "usb-wwan.h"

#define DRIVER_AUTHOR "Qualcomm Inc"
#define DRIVER_DESC "Qualcomm USB Serial driver"

#define DEVICE_G1K(v, p) \
	USB_DEVICE(v, p), .driver_info = 1

static const struct usb_device_id id_table[] = {
	/* Gobi 1000 devices */
	{DEVICE_G1K(0x05c6, 0x9211)},	/* Acer Gobi QDL device */
	{DEVICE_G1K(0x05c6, 0x9212)},	/* Acer Gobi Modem Device */
	{DEVICE_G1K(0x03f0, 0x1f1d)},	/* HP un2400 Gobi Modem Device */
	{DEVICE_G1K(0x03f0, 0x201d)},	/* HP un2400 Gobi QDL Device */
	{DEVICE_G1K(0x04da, 0x250d)},	/* Panasonic Gobi Modem device */
	{DEVICE_G1K(0x04da, 0x250c)},	/* Panasonic Gobi QDL device */
	{DEVICE_G1K(0x413c, 0x8172)},	/* Dell Gobi Modem device */
	{DEVICE_G1K(0x413c, 0x8171)},	/* Dell Gobi QDL device */
	{DEVICE_G1K(0x1410, 0xa001)},	/* Novatel/Verizon USB-1000 */
	{DEVICE_G1K(0x1410, 0xa002)},	/* Novatel Gobi Modem device */
	{DEVICE_G1K(0x1410, 0xa003)},	/* Novatel Gobi Modem device */
	{DEVICE_G1K(0x1410, 0xa004)},	/* Novatel Gobi Modem device */
	{DEVICE_G1K(0x1410, 0xa005)},	/* Novatel Gobi Modem device */
	{DEVICE_G1K(0x1410, 0xa006)},	/* Novatel Gobi Modem device */
	{DEVICE_G1K(0x1410, 0xa007)},	/* Novatel Gobi Modem device */
	{DEVICE_G1K(0x1410, 0xa008)},	/* Novatel Gobi QDL device */
	{DEVICE_G1K(0x0b05, 0x1776)},	/* Asus Gobi Modem device */
	{DEVICE_G1K(0x0b05, 0x1774)},	/* Asus Gobi QDL device */
	{DEVICE_G1K(0x19d2, 0xfff3)},	/* ONDA Gobi Modem device */
	{DEVICE_G1K(0x19d2, 0xfff2)},	/* ONDA Gobi QDL device */
	{DEVICE_G1K(0x1557, 0x0a80)},	/* OQO Gobi QDL device */
	{DEVICE_G1K(0x05c6, 0x9001)},   /* Generic Gobi Modem device */
	{DEVICE_G1K(0x05c6, 0x9002)},	/* Generic Gobi Modem device */
	{DEVICE_G1K(0x05c6, 0x9202)},	/* Generic Gobi Modem device */
	{DEVICE_G1K(0x05c6, 0x9203)},	/* Generic Gobi Modem device */
	{DEVICE_G1K(0x05c6, 0x9222)},	/* Generic Gobi Modem device */
	{DEVICE_G1K(0x05c6, 0x9008)},	/* Generic Gobi QDL device */
	{DEVICE_G1K(0x05c6, 0x9009)},	/* Generic Gobi Modem device */
	{DEVICE_G1K(0x05c6, 0x9201)},	/* Generic Gobi QDL device */
	{DEVICE_G1K(0x05c6, 0x9221)},	/* Generic Gobi QDL device */
	{DEVICE_G1K(0x05c6, 0x9231)},	/* Generic Gobi QDL device */
	{DEVICE_G1K(0x1f45, 0x0001)},	/* Unknown Gobi QDL device */
	{DEVICE_G1K(0x1bc7, 0x900e)},	/* Telit Gobi QDL device */

	/* Gobi 2000 devices */
	{USB_DEVICE(0x1410, 0xa010)},	/* Novatel Gobi 2000 QDL device */
	{USB_DEVICE(0x1410, 0xa011)},	/* Novatel Gobi 2000 QDL device */
	{USB_DEVICE(0x1410, 0xa012)},	/* Novatel Gobi 2000 QDL device */
	{USB_DEVICE(0x1410, 0xa013)},	/* Novatel Gobi 2000 QDL device */
	{USB_DEVICE(0x1410, 0xa014)},	/* Novatel Gobi 2000 QDL device */
	{USB_DEVICE(0x413c, 0x8185)},	/* Dell Gobi 2000 QDL device (N0218, VU936) */
	{USB_DEVICE(0x413c, 0x8186)},	/* Dell Gobi 2000 Modem device (N0218, VU936) */
	{USB_DEVICE(0x05c6, 0x9208)},	/* Generic Gobi 2000 QDL device */
	{USB_DEVICE(0x05c6, 0x920b)},	/* Generic Gobi 2000 Modem device */
	{USB_DEVICE(0x05c6, 0x9224)},	/* Sony Gobi 2000 QDL device (N0279, VU730) */
	{USB_DEVICE(0x05c6, 0x9225)},	/* Sony Gobi 2000 Modem device (N0279, VU730) */
	{USB_DEVICE(0x05c6, 0x9244)},	/* Samsung Gobi 2000 QDL device (VL176) */
	{USB_DEVICE(0x05c6, 0x9245)},	/* Samsung Gobi 2000 Modem device (VL176) */
	{USB_DEVICE(0x03f0, 0x241d)},	/* HP Gobi 2000 QDL device (VP412) */
	{USB_DEVICE(0x03f0, 0x251d)},	/* HP Gobi 2000 Modem device (VP412) */
	{USB_DEVICE(0x05c6, 0x9214)},	/* Acer Gobi 2000 QDL device (VP413) */
	{USB_DEVICE(0x05c6, 0x9215)},	/* Acer Gobi 2000 Modem device (VP413) */
	{USB_DEVICE(0x05c6, 0x9264)},	/* Asus Gobi 2000 QDL device (VR305) */
	{USB_DEVICE(0x05c6, 0x9265)},	/* Asus Gobi 2000 Modem device (VR305) */
	{USB_DEVICE(0x05c6, 0x9234)},	/* Top Global Gobi 2000 QDL device (VR306) */
	{USB_DEVICE(0x05c6, 0x9235)},	/* Top Global Gobi 2000 Modem device (VR306) */
	{USB_DEVICE(0x05c6, 0x9274)},	/* iRex Technologies Gobi 2000 QDL device (VR307) */
	{USB_DEVICE(0x05c6, 0x9275)},	/* iRex Technologies Gobi 2000 Modem device (VR307) */
	{USB_DEVICE(0x1199, 0x9000)},	/* Sierra Wireless Gobi 2000 QDL device (VT773) */
	{USB_DEVICE(0x1199, 0x9001)},	/* Sierra Wireless Gobi 2000 Modem device (VT773) */
	{USB_DEVICE(0x1199, 0x9002)},	/* Sierra Wireless Gobi 2000 Modem device (VT773) */
	{USB_DEVICE(0x1199, 0x9003)},	/* Sierra Wireless Gobi 2000 Modem device (VT773) */
	{USB_DEVICE(0x1199, 0x9004)},	/* Sierra Wireless Gobi 2000 Modem device (VT773) */
	{USB_DEVICE(0x1199, 0x9005)},	/* Sierra Wireless Gobi 2000 Modem device (VT773) */
	{USB_DEVICE(0x1199, 0x9006)},	/* Sierra Wireless Gobi 2000 Modem device (VT773) */
	{USB_DEVICE(0x1199, 0x9007)},	/* Sierra Wireless Gobi 2000 Modem device (VT773) */
	{USB_DEVICE(0x1199, 0x9008)},	/* Sierra Wireless Gobi 2000 Modem device (VT773) */
	{USB_DEVICE(0x1199, 0x9009)},	/* Sierra Wireless Gobi 2000 Modem device (VT773) */
	{USB_DEVICE(0x1199, 0x900a)},	/* Sierra Wireless Gobi 2000 Modem device (VT773) */
	{USB_DEVICE(0x1199, 0x9011)},   /* Sierra Wireless Gobi 2000 Modem device (MC8305) */
	{USB_DEVICE(0x16d8, 0x8001)},	/* CMDTech Gobi 2000 QDL device (VU922) */
	{USB_DEVICE(0x16d8, 0x8002)},	/* CMDTech Gobi 2000 Modem device (VU922) */
	{USB_DEVICE(0x05c6, 0x9204)},	/* Gobi 2000 QDL device */
	{USB_DEVICE(0x05c6, 0x9205)},	/* Gobi 2000 Modem device */

	/* Gobi 3000 devices */
	{USB_DEVICE(0x03f0, 0x371d)},	/* HP un2430 Gobi 3000 QDL */
	{USB_DEVICE(0x05c6, 0x920c)},	/* Gobi 3000 QDL */
	{USB_DEVICE(0x05c6, 0x920d)},	/* Gobi 3000 Composite */
	{USB_DEVICE(0x1410, 0xa020)},   /* Novatel Gobi 3000 QDL */
	{USB_DEVICE(0x1410, 0xa021)},	/* Novatel Gobi 3000 Composite */
	{USB_DEVICE(0x413c, 0x8193)},	/* Dell Gobi 3000 QDL */
	{USB_DEVICE(0x413c, 0x8194)},	/* Dell Gobi 3000 Composite */
	{USB_DEVICE(0x1199, 0x68a4)},	/* Sierra Wireless QDL */
	{USB_DEVICE(0x1199, 0x68a5)},	/* Sierra Wireless Modem */
	{USB_DEVICE(0x1199, 0x68a8)},	/* Sierra Wireless QDL */
	{USB_DEVICE(0x1199, 0x68a9)},	/* Sierra Wireless Modem */
	{USB_DEVICE(0x1199, 0x9010)},	/* Sierra Wireless Gobi 3000 QDL */
	{USB_DEVICE(0x1199, 0x9012)},	/* Sierra Wireless Gobi 3000 QDL */
	{USB_DEVICE(0x1199, 0x9013)},	/* Sierra Wireless Gobi 3000 Modem device (MC8355) */
	{USB_DEVICE(0x1199, 0x9014)},	/* Sierra Wireless Gobi 3000 QDL */
	{USB_DEVICE(0x1199, 0x9015)},	/* Sierra Wireless Gobi 3000 Modem device */
	{USB_DEVICE(0x1199, 0x9018)},	/* Sierra Wireless Gobi 3000 QDL */
	{USB_DEVICE(0x1199, 0x9019)},	/* Sierra Wireless Gobi 3000 Modem device */
	{USB_DEVICE(0x1199, 0x901b)},	/* Sierra Wireless MC7770 */
	{USB_DEVICE(0x12D1, 0x14F0)},	/* Sony Gobi 3000 QDL */
	{USB_DEVICE(0x12D1, 0x14F1)},	/* Sony Gobi 3000 Composite */
	{USB_DEVICE(0x0AF0, 0x8120)},	/* Option GTM681W */

	/* non Gobi Qualcomm serial devices */
	{USB_DEVICE_INTERFACE_NUMBER(0x0f3d, 0x68a2, 0)},	/* Sierra Wireless MC7700 Device Management */
	{USB_DEVICE_INTERFACE_NUMBER(0x0f3d, 0x68a2, 2)},	/* Sierra Wireless MC7700 NMEA */
	{USB_DEVICE_INTERFACE_NUMBER(0x0f3d, 0x68a2, 3)},	/* Sierra Wireless MC7700 Modem */
	{USB_DEVICE_INTERFACE_NUMBER(0x114f, 0x68a2, 0)},	/* Sierra Wireless MC7750 Device Management */
	{USB_DEVICE_INTERFACE_NUMBER(0x114f, 0x68a2, 2)},	/* Sierra Wireless MC7750 NMEA */
	{USB_DEVICE_INTERFACE_NUMBER(0x114f, 0x68a2, 3)},	/* Sierra Wireless MC7750 Modem */
	{USB_DEVICE_INTERFACE_NUMBER(0x1199, 0x68a2, 0)},	/* Sierra Wireless MC7710 Device Management */
	{USB_DEVICE_INTERFACE_NUMBER(0x1199, 0x68a2, 2)},	/* Sierra Wireless MC7710 NMEA */
	{USB_DEVICE_INTERFACE_NUMBER(0x1199, 0x68a2, 3)},	/* Sierra Wireless MC7710 Modem */
	{USB_DEVICE_INTERFACE_NUMBER(0x1199, 0x68c0, 0)},	/* Sierra Wireless MC73xx Device Management */
	{USB_DEVICE_INTERFACE_NUMBER(0x1199, 0x68c0, 2)},	/* Sierra Wireless MC73xx NMEA */
	{USB_DEVICE_INTERFACE_NUMBER(0x1199, 0x68c0, 3)},	/* Sierra Wireless MC73xx Modem */
	{USB_DEVICE_INTERFACE_NUMBER(0x1199, 0x901c, 0)},	/* Sierra Wireless EM7700 Device Management */
	{USB_DEVICE_INTERFACE_NUMBER(0x1199, 0x901c, 2)},	/* Sierra Wireless EM7700 NMEA */
	{USB_DEVICE_INTERFACE_NUMBER(0x1199, 0x901c, 3)},	/* Sierra Wireless EM7700 Modem */
	{USB_DEVICE_INTERFACE_NUMBER(0x1199, 0x901f, 0)},	/* Sierra Wireless EM7355 Device Management */
	{USB_DEVICE_INTERFACE_NUMBER(0x1199, 0x901f, 2)},	/* Sierra Wireless EM7355 NMEA */
	{USB_DEVICE_INTERFACE_NUMBER(0x1199, 0x901f, 3)},	/* Sierra Wireless EM7355 Modem */
<<<<<<< HEAD
	{USB_DEVICE_INTERFACE_NUMBER(0x1199, 0x9040, 0)},	/* Sierra Wireless Modem Device Management */
	{USB_DEVICE_INTERFACE_NUMBER(0x1199, 0x9040, 2)},	/* Sierra Wireless Modem NMEA */
	{USB_DEVICE_INTERFACE_NUMBER(0x1199, 0x9040, 3)},	/* Sierra Wireless Modem Modem */
=======
>>>>>>> 40dde7e2
	{USB_DEVICE_INTERFACE_NUMBER(0x1199, 0x9041, 0)},	/* Sierra Wireless MC7305/MC7355 Device Management */
	{USB_DEVICE_INTERFACE_NUMBER(0x1199, 0x9041, 2)},	/* Sierra Wireless MC7305/MC7355 NMEA */
	{USB_DEVICE_INTERFACE_NUMBER(0x1199, 0x9041, 3)},	/* Sierra Wireless MC7305/MC7355 Modem */
	{USB_DEVICE_INTERFACE_NUMBER(0x1199, 0x9051, 0)},	/* Netgear AirCard 340U Device Management */
	{USB_DEVICE_INTERFACE_NUMBER(0x1199, 0x9051, 2)},	/* Netgear AirCard 340U NMEA */
	{USB_DEVICE_INTERFACE_NUMBER(0x1199, 0x9051, 3)},	/* Netgear AirCard 340U Modem */
<<<<<<< HEAD
	{USB_DEVICE_INTERFACE_NUMBER(0x1199, 0x9053, 0)},	/* Sierra Wireless Modem Device Management */
	{USB_DEVICE_INTERFACE_NUMBER(0x1199, 0x9053, 2)},	/* Sierra Wireless Modem NMEA */
	{USB_DEVICE_INTERFACE_NUMBER(0x1199, 0x9053, 3)},	/* Sierra Wireless Modem Modem */
	{USB_DEVICE_INTERFACE_NUMBER(0x1199, 0x9054, 0)},	/* Sierra Wireless Modem Device Management */
	{USB_DEVICE_INTERFACE_NUMBER(0x1199, 0x9054, 2)},	/* Sierra Wireless Modem NMEA */
	{USB_DEVICE_INTERFACE_NUMBER(0x1199, 0x9054, 3)},	/* Sierra Wireless Modem Modem */
	{USB_DEVICE_INTERFACE_NUMBER(0x1199, 0x9055, 0)},	/* Netgear AirCard 341U Device Management */
	{USB_DEVICE_INTERFACE_NUMBER(0x1199, 0x9055, 2)},	/* Netgear AirCard 341U NMEA */
	{USB_DEVICE_INTERFACE_NUMBER(0x1199, 0x9055, 3)},	/* Netgear AirCard 341U Modem */
	{USB_DEVICE_INTERFACE_NUMBER(0x1199, 0x9056, 0)},	/* Sierra Wireless Modem Device Management */
	{USB_DEVICE_INTERFACE_NUMBER(0x1199, 0x9056, 2)},	/* Sierra Wireless Modem NMEA */
	{USB_DEVICE_INTERFACE_NUMBER(0x1199, 0x9056, 3)},	/* Sierra Wireless Modem Modem */
	{USB_DEVICE_INTERFACE_NUMBER(0x1199, 0x9060, 0)},	/* Sierra Wireless Modem Device Management */
	{USB_DEVICE_INTERFACE_NUMBER(0x1199, 0x9060, 2)},	/* Sierra Wireless Modem NMEA */
	{USB_DEVICE_INTERFACE_NUMBER(0x1199, 0x9060, 3)},	/* Sierra Wireless Modem Modem */
	{USB_DEVICE_INTERFACE_NUMBER(0x1199, 0x9061, 0)},	/* Sierra Wireless Modem Device Management */
	{USB_DEVICE_INTERFACE_NUMBER(0x1199, 0x9061, 2)},	/* Sierra Wireless Modem NMEA */
	{USB_DEVICE_INTERFACE_NUMBER(0x1199, 0x9061, 3)},	/* Sierra Wireless Modem Modem */
=======
>>>>>>> 40dde7e2
	{USB_DEVICE_INTERFACE_NUMBER(0x413c, 0x81a2, 0)},	/* Dell Wireless 5806 Gobi(TM) 4G LTE Mobile Broadband Card Device Management */
	{USB_DEVICE_INTERFACE_NUMBER(0x413c, 0x81a2, 2)},	/* Dell Wireless 5806 Gobi(TM) 4G LTE Mobile Broadband Card NMEA */
	{USB_DEVICE_INTERFACE_NUMBER(0x413c, 0x81a2, 3)},	/* Dell Wireless 5806 Gobi(TM) 4G LTE Mobile Broadband Card Modem */
	{USB_DEVICE_INTERFACE_NUMBER(0x413c, 0x81a3, 0)},	/* Dell Wireless 5570 HSPA+ (42Mbps) Mobile Broadband Card Device Management */
	{USB_DEVICE_INTERFACE_NUMBER(0x413c, 0x81a3, 2)},	/* Dell Wireless 5570 HSPA+ (42Mbps) Mobile Broadband Card NMEA */
	{USB_DEVICE_INTERFACE_NUMBER(0x413c, 0x81a3, 3)},	/* Dell Wireless 5570 HSPA+ (42Mbps) Mobile Broadband Card Modem */
	{USB_DEVICE_INTERFACE_NUMBER(0x413c, 0x81a4, 0)},	/* Dell Wireless 5570e HSPA+ (42Mbps) Mobile Broadband Card Device Management */
	{USB_DEVICE_INTERFACE_NUMBER(0x413c, 0x81a4, 2)},	/* Dell Wireless 5570e HSPA+ (42Mbps) Mobile Broadband Card NMEA */
	{USB_DEVICE_INTERFACE_NUMBER(0x413c, 0x81a4, 3)},	/* Dell Wireless 5570e HSPA+ (42Mbps) Mobile Broadband Card Modem */
	{USB_DEVICE_INTERFACE_NUMBER(0x413c, 0x81a8, 0)},	/* Dell Wireless 5808 Gobi(TM) 4G LTE Mobile Broadband Card Device Management */
	{USB_DEVICE_INTERFACE_NUMBER(0x413c, 0x81a8, 2)},	/* Dell Wireless 5808 Gobi(TM) 4G LTE Mobile Broadband Card NMEA */
	{USB_DEVICE_INTERFACE_NUMBER(0x413c, 0x81a8, 3)},	/* Dell Wireless 5808 Gobi(TM) 4G LTE Mobile Broadband Card Modem */
	{USB_DEVICE_INTERFACE_NUMBER(0x413c, 0x81a9, 0)},	/* Dell Wireless 5808e Gobi(TM) 4G LTE Mobile Broadband Card Device Management */
	{USB_DEVICE_INTERFACE_NUMBER(0x413c, 0x81a9, 2)},	/* Dell Wireless 5808e Gobi(TM) 4G LTE Mobile Broadband Card NMEA */
	{USB_DEVICE_INTERFACE_NUMBER(0x413c, 0x81a9, 3)},	/* Dell Wireless 5808e Gobi(TM) 4G LTE Mobile Broadband Card Modem */

	{ }				/* Terminating entry */
};
MODULE_DEVICE_TABLE(usb, id_table);

static int qcprobe(struct usb_serial *serial, const struct usb_device_id *id)
{
	struct usb_host_interface *intf = serial->interface->cur_altsetting;
	struct device *dev = &serial->dev->dev;
	int retval = -ENODEV;
	__u8 nintf;
	__u8 ifnum;
	bool is_gobi1k = id->driver_info ? true : false;
	int altsetting = -1;

	dev_dbg(dev, "Is Gobi 1000 = %d\n", is_gobi1k);

	nintf = serial->dev->actconfig->desc.bNumInterfaces;
	dev_dbg(dev, "Num Interfaces = %d\n", nintf);
	ifnum = intf->desc.bInterfaceNumber;
	dev_dbg(dev, "This Interface = %d\n", ifnum);

	if (nintf == 1) {
		/* QDL mode */
		/* Gobi 2000 has a single altsetting, older ones have two */
		if (serial->interface->num_altsetting == 2)
			intf = &serial->interface->altsetting[1];
		else if (serial->interface->num_altsetting > 2)
			goto done;

		if (intf->desc.bNumEndpoints == 2 &&
		    usb_endpoint_is_bulk_in(&intf->endpoint[0].desc) &&
		    usb_endpoint_is_bulk_out(&intf->endpoint[1].desc)) {
			dev_dbg(dev, "QDL port found\n");

			if (serial->interface->num_altsetting == 1)
				retval = 0; /* Success */
			else
				altsetting = 1;
		}
		goto done;

	}

	/* allow any number of interfaces when doing direct interface match */
	if (id->match_flags & USB_DEVICE_ID_MATCH_INT_NUMBER) {
		dev_dbg(dev, "Generic Qualcomm serial interface found\n");
		altsetting = 0;
		goto done;
	}

	if (nintf < 3 || nintf > 4) {
		dev_err(dev, "unknown number of interfaces: %d\n", nintf);
		goto done;
	}

	/* default to enabling interface */
	altsetting = 0;

	/* Composite mode; don't bind to the QMI/net interface as that
	 * gets handled by other drivers.
	 */

	if (is_gobi1k) {
		/* Gobi 1K USB layout:
		 * 0: DM/DIAG (use libqcdm from ModemManager for communication)
		 * 1: serial port (doesn't respond)
		 * 2: AT-capable modem port
		 * 3: QMI/net
		 */
		if (ifnum == 0) {
			dev_dbg(dev, "Gobi 1K DM/DIAG interface found\n");
			altsetting = 1;
		} else if (ifnum == 2)
			dev_dbg(dev, "Modem port found\n");
		else
			altsetting = -1;
	} else {
		/* Gobi 2K+ USB layout:
		 * 0: QMI/net
		 * 1: DM/DIAG (use libqcdm from ModemManager for communication)
		 * 2: AT-capable modem port
		 * 3: NMEA
		 */
		switch (ifnum) {
		case 0:
			/* Don't claim the QMI/net interface */
			altsetting = -1;
			break;
		case 1:
			dev_dbg(dev, "Gobi 2K+ DM/DIAG interface found\n");
			break;
		case 2:
			dev_dbg(dev, "Modem port found\n");
			break;
		case 3:
			/*
			 * NMEA (serial line 9600 8N1)
			 * # echo "\$GPS_START" > /dev/ttyUSBx
			 * # echo "\$GPS_STOP"  > /dev/ttyUSBx
			 */
			dev_dbg(dev, "Gobi 2K+ NMEA GPS interface found\n");
			break;
		}
	}

done:
	if (altsetting >= 0) {
		retval = usb_set_interface(serial->dev, ifnum, altsetting);
		if (retval < 0) {
			dev_err(dev,
				"Could not set interface, error %d\n",
				retval);
			retval = -ENODEV;
		}
	}

	return retval;
}

static int qc_attach(struct usb_serial *serial)
{
	struct usb_wwan_intf_private *data;

	data = kzalloc(sizeof(*data), GFP_KERNEL);
	if (!data)
		return -ENOMEM;

	spin_lock_init(&data->susp_lock);

	usb_set_serial_data(serial, data);

	return 0;
}

static void qc_release(struct usb_serial *serial)
{
	struct usb_wwan_intf_private *priv = usb_get_serial_data(serial);

	usb_set_serial_data(serial, NULL);
	kfree(priv);
}

static struct usb_serial_driver qcdevice = {
	.driver = {
		.owner     = THIS_MODULE,
		.name      = "qcserial",
	},
	.description         = "Qualcomm USB modem",
	.id_table            = id_table,
	.num_ports           = 1,
	.probe               = qcprobe,
	.open		     = usb_wwan_open,
	.close		     = usb_wwan_close,
	.write		     = usb_wwan_write,
	.write_room	     = usb_wwan_write_room,
	.chars_in_buffer     = usb_wwan_chars_in_buffer,
	.attach              = qc_attach,
	.release	     = qc_release,
	.port_probe          = usb_wwan_port_probe,
	.port_remove	     = usb_wwan_port_remove,
#ifdef CONFIG_PM
	.suspend	     = usb_wwan_suspend,
	.resume		     = usb_wwan_resume,
#endif
};

static struct usb_serial_driver * const serial_drivers[] = {
	&qcdevice, NULL
};

module_usb_serial_driver(serial_drivers, id_table);

MODULE_AUTHOR(DRIVER_AUTHOR);
MODULE_DESCRIPTION(DRIVER_DESC);
MODULE_LICENSE("GPL v2");<|MERGE_RESOLUTION|>--- conflicted
+++ resolved
@@ -145,39 +145,12 @@
 	{USB_DEVICE_INTERFACE_NUMBER(0x1199, 0x901f, 0)},	/* Sierra Wireless EM7355 Device Management */
 	{USB_DEVICE_INTERFACE_NUMBER(0x1199, 0x901f, 2)},	/* Sierra Wireless EM7355 NMEA */
 	{USB_DEVICE_INTERFACE_NUMBER(0x1199, 0x901f, 3)},	/* Sierra Wireless EM7355 Modem */
-<<<<<<< HEAD
-	{USB_DEVICE_INTERFACE_NUMBER(0x1199, 0x9040, 0)},	/* Sierra Wireless Modem Device Management */
-	{USB_DEVICE_INTERFACE_NUMBER(0x1199, 0x9040, 2)},	/* Sierra Wireless Modem NMEA */
-	{USB_DEVICE_INTERFACE_NUMBER(0x1199, 0x9040, 3)},	/* Sierra Wireless Modem Modem */
-=======
->>>>>>> 40dde7e2
 	{USB_DEVICE_INTERFACE_NUMBER(0x1199, 0x9041, 0)},	/* Sierra Wireless MC7305/MC7355 Device Management */
 	{USB_DEVICE_INTERFACE_NUMBER(0x1199, 0x9041, 2)},	/* Sierra Wireless MC7305/MC7355 NMEA */
 	{USB_DEVICE_INTERFACE_NUMBER(0x1199, 0x9041, 3)},	/* Sierra Wireless MC7305/MC7355 Modem */
 	{USB_DEVICE_INTERFACE_NUMBER(0x1199, 0x9051, 0)},	/* Netgear AirCard 340U Device Management */
 	{USB_DEVICE_INTERFACE_NUMBER(0x1199, 0x9051, 2)},	/* Netgear AirCard 340U NMEA */
 	{USB_DEVICE_INTERFACE_NUMBER(0x1199, 0x9051, 3)},	/* Netgear AirCard 340U Modem */
-<<<<<<< HEAD
-	{USB_DEVICE_INTERFACE_NUMBER(0x1199, 0x9053, 0)},	/* Sierra Wireless Modem Device Management */
-	{USB_DEVICE_INTERFACE_NUMBER(0x1199, 0x9053, 2)},	/* Sierra Wireless Modem NMEA */
-	{USB_DEVICE_INTERFACE_NUMBER(0x1199, 0x9053, 3)},	/* Sierra Wireless Modem Modem */
-	{USB_DEVICE_INTERFACE_NUMBER(0x1199, 0x9054, 0)},	/* Sierra Wireless Modem Device Management */
-	{USB_DEVICE_INTERFACE_NUMBER(0x1199, 0x9054, 2)},	/* Sierra Wireless Modem NMEA */
-	{USB_DEVICE_INTERFACE_NUMBER(0x1199, 0x9054, 3)},	/* Sierra Wireless Modem Modem */
-	{USB_DEVICE_INTERFACE_NUMBER(0x1199, 0x9055, 0)},	/* Netgear AirCard 341U Device Management */
-	{USB_DEVICE_INTERFACE_NUMBER(0x1199, 0x9055, 2)},	/* Netgear AirCard 341U NMEA */
-	{USB_DEVICE_INTERFACE_NUMBER(0x1199, 0x9055, 3)},	/* Netgear AirCard 341U Modem */
-	{USB_DEVICE_INTERFACE_NUMBER(0x1199, 0x9056, 0)},	/* Sierra Wireless Modem Device Management */
-	{USB_DEVICE_INTERFACE_NUMBER(0x1199, 0x9056, 2)},	/* Sierra Wireless Modem NMEA */
-	{USB_DEVICE_INTERFACE_NUMBER(0x1199, 0x9056, 3)},	/* Sierra Wireless Modem Modem */
-	{USB_DEVICE_INTERFACE_NUMBER(0x1199, 0x9060, 0)},	/* Sierra Wireless Modem Device Management */
-	{USB_DEVICE_INTERFACE_NUMBER(0x1199, 0x9060, 2)},	/* Sierra Wireless Modem NMEA */
-	{USB_DEVICE_INTERFACE_NUMBER(0x1199, 0x9060, 3)},	/* Sierra Wireless Modem Modem */
-	{USB_DEVICE_INTERFACE_NUMBER(0x1199, 0x9061, 0)},	/* Sierra Wireless Modem Device Management */
-	{USB_DEVICE_INTERFACE_NUMBER(0x1199, 0x9061, 2)},	/* Sierra Wireless Modem NMEA */
-	{USB_DEVICE_INTERFACE_NUMBER(0x1199, 0x9061, 3)},	/* Sierra Wireless Modem Modem */
-=======
->>>>>>> 40dde7e2
 	{USB_DEVICE_INTERFACE_NUMBER(0x413c, 0x81a2, 0)},	/* Dell Wireless 5806 Gobi(TM) 4G LTE Mobile Broadband Card Device Management */
 	{USB_DEVICE_INTERFACE_NUMBER(0x413c, 0x81a2, 2)},	/* Dell Wireless 5806 Gobi(TM) 4G LTE Mobile Broadband Card NMEA */
 	{USB_DEVICE_INTERFACE_NUMBER(0x413c, 0x81a2, 3)},	/* Dell Wireless 5806 Gobi(TM) 4G LTE Mobile Broadband Card Modem */
